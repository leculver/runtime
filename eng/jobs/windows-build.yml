--- conflicted
+++ resolved
@@ -8,14 +8,9 @@
   timeoutInMinutes: 120
 
 jobs:
-<<<<<<< HEAD
   - job: ${{ parameters.name }}
     displayName: ${{ parameters.name }}
-=======
-  - job: ${{ parameters.displayName }}
-    displayName: ${{ parameters.displayName }}
     timeoutInMinutes: ${{ parameters.timeoutInMinutes }}
->>>>>>> cfd8c379
     pool:
       # Use a hosted pool when possible.
       ${{ if eq(variables['System.TeamProject'], 'public') }}:
