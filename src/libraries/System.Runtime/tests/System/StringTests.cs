﻿// Licensed to the .NET Foundation under one or more agreements.
// The .NET Foundation licenses this file to you under the MIT license.
// See the LICENSE file in the project root for more information.

using System;
using System.Collections;
using System.Collections.Generic;
using System.Diagnostics;
using System.Globalization;
using System.Runtime.InteropServices;
using System.Threading;
using System.Threading.Tasks;
using Xunit;

namespace System.Tests
{
    public static class StringTests
    {
        private static readonly bool s_isWindows = RuntimeInformation.IsOSPlatform(OSPlatform.Windows);
        private const string c_SoftHyphen = "\u00AD";

        [Theory]
        [InlineData(new char[] { 'a', 'b', 'c', 'd', 'e', 'f', 'g', 'h', '\0' }, "abcdefgh")]
        [InlineData(new char[] { 'a', 'b', 'c', 'd', 'e', 'f', 'g', 'h', '\0', 'i', 'j' }, "abcdefgh")]
        [InlineData(new char[] { 'a', '\0' }, "a")]
        [InlineData(new char[] { '\0' }, "")]
        [InlineData(new char[] { '?', '@', ' ', '\0' }, "?@ ")] // ? and @ don't have overlapping bits
        [InlineData(new char[] { '\u8001', '\u8002', '\ufffd', '\u1234', '\ud800', '\udfff', '\0' }, "\u8001\u8002\ufffd\u1234\ud800\udfff")] // chars with high bits set
        public static unsafe void Ctor_CharPtr(char[] valueArray, string expected)
        {
            fixed (char* value = valueArray)
            {
                Assert.Equal(expected, new string(value));
            }
        }

        [Fact]
        public static unsafe void Ctor_CharPtr_Empty()
        {
            Assert.Same(string.Empty, new string((char*)null));
        }

        [Fact]
        public static unsafe void Ctor_CharPtr_OddAddressShouldStillWork()
        {
            // We need to get an odd address, so allocate a byte[] and
            // take the address of the second element
            byte[] bytes = { 0xff, 0x12, 0x34, 0x00, 0x00 };
            fixed (byte* pBytes = bytes)
            {
                // The address of a fixed byte[] should always be even
                Debug.Assert((int)pBytes % 2 == 0);
                char* pCh = (char*)(pBytes + 1);
                
                // This should handle the odd address when trying to get
                // the length of the string to allocate
                string actual = new string(pCh);

                // Since we're casting between pointers of types with different sizes,
                // the result will vary on little/big endian platforms
                string expected = BitConverter.IsLittleEndian ? "\u3412" : "\u1234";
                Assert.Equal(expected, actual);
            }
        }

        [Theory]
        [InlineData(new char[] { 'a', 'b', 'c', 'd', 'e', 'f', 'g', 'h', '\0' }, 0, 8, "abcdefgh")]
        [InlineData(new char[] { 'a', 'b', 'c', 'd', 'e', 'f', 'g', 'h', '\0' }, 0, 9, "abcdefgh\0")]
        [InlineData(new char[] { 'a', 'b', 'c', 'd', 'e', 'f', 'g', 'h', '\0', 'i', 'j', 'k' }, 0, 12, "abcdefgh\0ijk")]
        [InlineData(new char[] { 'a', 'b', 'c', 'd', 'e', 'f', 'g', 'h', '\0' }, 2, 3, "cde")]
        [InlineData(new char[] { '\0' }, 0, 1, "\0")]
        [InlineData(new char[] { 'a', 'b', 'c' }, 0, 0, "")]
        [InlineData(new char[] { 'a', 'b', 'c' }, 1, 0, "")]
        public static unsafe void Ctor_CharPtr_Int_Int(char[] valueArray, int startIndex, int length, string expected)
        {
            fixed (char* value = valueArray)
            {
                Assert.Equal(expected, new string(value, startIndex, length));
            }
        }

        [Fact]
        public static unsafe void Ctor_CharPtr_Int_Int_Empty()
        {
            Assert.Same(string.Empty, new string((char*)null, 0, 0));
        }

        [Fact]
        public static unsafe void Ctor_CharPtr_Int_Int_Invalid()
        {
            var valueArray = new char[] { 'a', 'b', 'c', 'd', 'e', 'f', 'g', 'h', '\0' };

            Assert.Throws<ArgumentOutOfRangeException>("startIndex", () =>
            {
                fixed (char* value = valueArray) { new string(value, -1, 8); } // Start index < 0
            });

            Assert.Throws<ArgumentOutOfRangeException>("length", () =>
            {
                fixed (char* value = valueArray) { new string(value, 0, -1); } // Length < 0
            });

            Assert.Throws<ArgumentOutOfRangeException>("ptr", () => new string((char*)null, 0, 1)); // null ptr with non-zero length
        }

        [Theory]
        [InlineData('a', 0, "")]
        [InlineData('a', 1, "a")]
        [InlineData('a', 2, "aa")]
        [InlineData('a', 3, "aaa")]
        [InlineData('a', 4, "aaaa")]
        [InlineData('a', 5, "aaaaa")]
        [InlineData('a', 6, "aaaaaa")]
        [InlineData('a', 7, "aaaaaaa")]
        [InlineData('a', 8, "aaaaaaaa")]
        [InlineData('a', 9, "aaaaaaaaa")]
        [InlineData('\0', 1, "\0")]
        [InlineData('\0', 2, "\0\0")]
        public static void Ctor_Char_Int(char c, int count, string expected)
        {
            Assert.Equal(expected, new string(c, count));
        }

        [Fact]
        public static void Ctor_Char_Int_Negative_Count_ThrowsArgumentOutOfRangeException()
        {
            Assert.Throws<ArgumentOutOfRangeException>("count", () => new string('a', -1)); // Count < 0
        }

        [Theory]
        [InlineData(new char[] { 'a', 'b', 'c', 'd', 'e', 'f', 'g', 'h' }, 0, 0, "")]
        [InlineData(new char[] { 'a', 'b', 'c', 'd', 'e', 'f', 'g', 'h' }, 0, 3, "abc")]
        [InlineData(new char[] { 'a', 'b', 'c', 'd', 'e', 'f', 'g', 'h' }, 2, 3, "cde")]
        [InlineData(new char[] { 'a', 'b', 'c', 'd', 'e', 'f', 'g', 'h' }, 2, 6, "cdefgh")]
        [InlineData(new char[] { 'a', 'b', 'c', 'd', 'e', 'f', 'g', 'h' }, 0, 8, "abcdefgh")]
        [InlineData(new char[] { 'a', 'b', 'c', 'd', 'e', 'f', 'g', 'h', '\0', 'i', 'j' }, 0, 11, "abcdefgh\0ij")]
        [InlineData(new char[] { 'П', 'Р', 'И', 'В', 'Е', 'Т' }, 0, 6, "ПРИВЕТ")]
        [InlineData(new char[0], 0, 0, "")]
        [InlineData(null, 0, 0, "")]
        public static void Ctor_CharArray(char[] value, int startIndex, int length, string expected)
        {
            if (value == null)
            {
                Assert.Equal(expected, new string(value));
                return;
            }
            if (startIndex == 0 && length == value.Length)
            {
                Assert.Equal(expected, new string(value));
            }
            Assert.Equal(expected, new string(value, startIndex, length));
        }

        [Fact]
        public static void Ctor_CharArray_Invalid()
        {
            var value = new char[] { 'a', 'b', 'c', 'd', 'e', 'f', 'g', 'h' };

            Assert.Throws<ArgumentNullException>("value", () => new string((char[])null, 0, 0));

            Assert.Throws<ArgumentOutOfRangeException>("startIndex", () => new string(value, 0, 9)); // Length > array length
            Assert.Throws<ArgumentOutOfRangeException>("length", () => new string(value, 5, -1)); // Length < 0
            Assert.Throws<ArgumentOutOfRangeException>("startIndex", () => new string(value, -1, 1)); // Start Index < 0
            Assert.Throws<ArgumentOutOfRangeException>("startIndex", () => new string(value, 6, 5)); // Walks off array
        }

        [Theory]
        [InlineData("Hello", 0, 'H')]
        [InlineData("Hello", 1, 'e')]
        [InlineData("Hello", 2, 'l')]
        [InlineData("Hello", 3, 'l')]
        [InlineData("Hello", 4, 'o')]
        [InlineData("\0", 0, '\0')]
        public static void Item_Get(string s, int index, char expected)
        {
            Assert.Equal(expected, s[index]);
        }

        [Fact]
        public static void Item_Get_InvalidIndex_ThrowsIndexOutOfRangeException()
        {
            Assert.Throws<IndexOutOfRangeException>(() => "Hello"[-1]); // Index < 0
            Assert.Throws<IndexOutOfRangeException>(() => "Hello"[5]); // Index >= string.Length
            Assert.Throws<IndexOutOfRangeException>(() => ""[0]); // Index >= string.Length
        }

        [Theory]
        [InlineData("", 0)]
        [InlineData("\0", 1)]
        [InlineData("abc", 3)]
        [InlineData("hello", 5)]
        public static void Length(string s, int expected)
        {
            Assert.Equal(expected, s.Length);
        }

        public static IEnumerable<object[]> Concat_Strings_TestData()
        {
            yield return new object[] { new string[0], "" };

            yield return new object[] { new string[] { "1" }, "1" };
            yield return new object[] { new string[] { null }, "" };
            yield return new object[] { new string[] { "" }, "" };

            yield return new object[] { new string[] { "1", "2" }, "12" };
            yield return new object[] { new string[] { null, "1" }, "1" };
            yield return new object[] { new string[] { "", "1" }, "1" };
            yield return new object[] { new string[] { "1", null }, "1" };
            yield return new object[] { new string[] { "1", "" }, "1" };
            yield return new object[] { new string[] { null, null }, "" };
            yield return new object[] { new string[] { "", "" }, "" };

            yield return new object[] { new string[] { "1", "2", "3" }, "123" };
            yield return new object[] { new string[] { null, "1", "2" }, "12" };
            yield return new object[] { new string[] { "", "1", "2" }, "12" };
            yield return new object[] { new string[] { "1", null, "2" }, "12" };
            yield return new object[] { new string[] { "1", "", "2" }, "12" };
            yield return new object[] { new string[] { "1", "2", null }, "12" };
            yield return new object[] { new string[] { "1", "2", "" }, "12" };
            yield return new object[] { new string[] { null, "2", null }, "2" };
            yield return new object[] { new string[] { "", "2", "" }, "2" };
            yield return new object[] { new string[] { null, null, null }, "" };
            yield return new object[] { new string[] { "", "", "" }, "" };

            yield return new object[] { new string[] { "1", "2", "3", "4" }, "1234" };
            yield return new object[] { new string[] { null, "1", "2", "3" }, "123" };
            yield return new object[] { new string[] { "", "1", "2", "3" }, "123" };
            yield return new object[] { new string[] { "1", null, "2", "3" }, "123" };
            yield return new object[] { new string[] { "1", "", "2", "3" }, "123" };
            yield return new object[] { new string[] { "1", "2", null, "3" }, "123" };
            yield return new object[] { new string[] { "1", "2", "", "3" }, "123" };
            yield return new object[] { new string[] { "1", "2", "3", null }, "123" };
            yield return new object[] { new string[] { "1", "2", "3", "" }, "123" };
            yield return new object[] { new string[] { "1", null, null, null }, "1" };
            yield return new object[] { new string[] { "1", "", "", "" }, "1" };
            yield return new object[] { new string[] { null, "1", null, "2" }, "12" };
            yield return new object[] { new string[] { "", "1", "", "2" }, "12" };
            yield return new object[] { new string[] { null, null, null, null }, "" };
            yield return new object[] { new string[] { "", "", "", "" }, "" };

            yield return new object[] { new string[] { "1", "2", "3", "4", "5" }, "12345" };
            yield return new object[] { new string[] { null, "1", "2", "3", "4" }, "1234" };
            yield return new object[] { new string[] { "", "1", "2", "3", "4" }, "1234" };
            yield return new object[] { new string[] { "1", null, "2", "3", "4" }, "1234" };
            yield return new object[] { new string[] { "1", "", "2", "3", "4" }, "1234" };
            yield return new object[] { new string[] { "1", "2", null, "3", "4" }, "1234" };
            yield return new object[] { new string[] { "1", "2", "", "3", "4" }, "1234" };
            yield return new object[] { new string[] { "1", "2", "3", null, "4" }, "1234" };
            yield return new object[] { new string[] { "1", "2", "3", "", "4" }, "1234" };
            yield return new object[] { new string[] { "1", "2", "3", "4", null }, "1234" };
            yield return new object[] { new string[] { "1", "2", "3", "4", "" }, "1234" };
            yield return new object[] { new string[] { "1", null, "3", null, "5" }, "135" };
            yield return new object[] { new string[] { "1", "", "3", "", "5" }, "135" };
            yield return new object[] { new string[] { null, null, null, null, null }, "" };
            yield return new object[] { new string[] { "", "", "", "", "" }, "" };

            yield return new object[] { new string[] { "abcd", "efgh", "ijkl", "mnop", "qrst", "uvwx", "yz" }, "abcdefghijklmnopqrstuvwxyz" };
        }

        [Theory]
        [MemberData(nameof(Concat_Strings_TestData))]
        public static void Concat_String(string[] values, string expected)
        {
            Action<string> validate = result =>
            {
                Assert.Equal(expected, result);
                if (result.Length == 0)
                {
                    Assert.Same(string.Empty, result);
                }
            };

            if (values.Length == 2)
            {
                validate(string.Concat(values[0], values[1]));
            }
            else if (values.Length == 3)
            {
                validate(string.Concat(values[0], values[1], values[2]));
            }
            else if (values.Length == 4)
            {
                validate(string.Concat(values[0], values[1], values[2], values[3]));
            }

            validate(string.Concat(values));
            validate(string.Concat((IEnumerable<string>)values));
            validate(string.Concat<string>((IEnumerable<string>)values)); // Call the generic IEnumerable<T>-based overload
        }

        [Fact]
        [OuterLoop] // mini-stress test that likely runs for several seconds
        public static void Concat_String_ConcurrencySafe()
        {
            var inputs = new string[2] { "abc", "def" };
            var cts = new CancellationTokenSource();
            using (var b = new Barrier(2))
            {
                // String.Concat(string[]) has a slow path that handles the case where the
                // input array is mutated concurrently.  Queue two tasks, one that repeatedly
                // does concats and the other that mutates the array concurrently.  This isn't
                // guaranteed to trigger the special case, but it typically does.
                Task.WaitAll(
                    Task.Run(() =>
                    {
                        b.SignalAndWait();
                        while (!cts.IsCancellationRequested)
                        {
                            string result = string.Concat(inputs);
                            Assert.True(result == "abcdef" || result == "abc" || result == "def" || result == "", $"result == {result}");
                        }
                    }),
                    Task.Run(() =>
                    {
                        b.SignalAndWait();
                        try
                        {
                            for (int iter = 0; iter < 100000000; iter++)
                            {
                                Volatile.Write(ref inputs[0], null);
                                Volatile.Write(ref inputs[1], null);
                                Volatile.Write(ref inputs[0], "abc");
                                Volatile.Write(ref inputs[1], "def");
                            }
                        }

                        finally
                        {
                            cts.Cancel();
                        }
                    }));
            }
        }

        public static IEnumerable<object[]> Concat_Objects_TestData()
        {
            yield return new object[] { new object[] { }, "" };

            yield return new object[] { new object[] { 1 }, "1" };
            yield return new object[] { new object[] { null }, "" };
            // dotnet/coreclr#6785, this will be null for the Concat(object) overload but "" for the object[]/IEnumerable<object> overload
            // yield return new object[] { new object[] { new ObjectWithNullToString() }, "" };

            yield return new object[] { new object[] { 1, 2 }, "12" };
            yield return new object[] { new object[] { null, 1 }, "1" };
            yield return new object[] { new object[] { 1, null }, "1" };
            yield return new object[] { new object[] { null, null }, "" };

            yield return new object[] { new object[] { 1, 2, 3 }, "123" };
            yield return new object[] { new object[] { null, 1, 2 }, "12" };
            yield return new object[] { new object[] { 1, null, 2 }, "12" };
            yield return new object[] { new object[] { 1, 2, null }, "12" };
            yield return new object[] { new object[] { null, null, null }, "" };

            yield return new object[] { new object[] { 1, 2, 3, 4 }, "1234" };
            yield return new object[] { new object[] { null, 1, 2, 3 }, "123" };
            yield return new object[] { new object[] { 1, null, 2, 3 }, "123" };
            yield return new object[] { new object[] { 1, 2, 3, null }, "123" };
            yield return new object[] { new object[] { null, null, null, null }, "" };

            yield return new object[] { new object[] { 1, 2, 3, 4, 5 }, "12345" };
            yield return new object[] { new object[] { null, 1, 2, 3, 4 }, "1234" };
            yield return new object[] { new object[] { 1, null, 2, 3, 4 }, "1234" };
            yield return new object[] { new object[] { 1, 2, 3, 4, null }, "1234" };
            yield return new object[] { new object[] { null, null, null, null, null }, "" };

            // Concat should ignore objects that have a null ToString() value
            yield return new object[] { new object[] { new ObjectWithNullToString(), "Foo", new ObjectWithNullToString(), "Bar", new ObjectWithNullToString() }, "FooBar" };
        }

        [Theory]
        [MemberData(nameof(Concat_Objects_TestData))]
        public static void Concat_Objects(object[] values, string expected)
        {
            if (values.Length == 1)
            {
                Assert.Equal(expected, string.Concat(values[0]));
            }
            else if (values.Length == 2)
            {
                Assert.Equal(expected, string.Concat(values[0], values[1]));
            }
            else if (values.Length == 3)
            {
                Assert.Equal(expected, string.Concat(values[0], values[1], values[2]));
            }
            else if (values.Length == 4)
            {
                Assert.Equal(expected, string.Concat(values[0], values[1], values[2], values[3]));
            }
            Assert.Equal(expected, string.Concat(values));
            Assert.Equal(expected, string.Concat((IEnumerable<object>)values));
        }

        [Fact]
        public static void Concat_Invalid()
        {
            Assert.Throws<ArgumentNullException>("values", () => string.Concat((IEnumerable<string>)null)); // Values is null
            Assert.Throws<ArgumentNullException>("values", () => string.Concat<string>((IEnumerable<string>)null)); // Generic overload
            Assert.Throws<ArgumentNullException>("values", () => string.Concat(null)); // Values is null

            Assert.Throws<ArgumentNullException>("args", () => string.Concat((object[])null)); // Values is null
            Assert.Throws<ArgumentNullException>("values", () => string.Concat<string>(null)); // Values is null
            Assert.Throws<ArgumentNullException>("values", () => string.Concat<object>(null)); // Values is null
        }

        [Theory]
        [InlineData("Hello", 0, 0, 5, new char[] { 'H', 'e', 'l', 'l', 'o' })]
        [InlineData("Hello", 1, 5, 3, new char[] { '\0', '\0', '\0', '\0', '\0', 'e', 'l', 'l', '\0', '\0' })]
        [InlineData("Hello", 2, 0, 3, new char[] { 'l', 'l', 'o', '\0', '\0', '\0', '\0', '\0', '\0', '\0' })]
        [InlineData("Hello", 0, 7, 3, new char[] { '\0', '\0', '\0', '\0', '\0', '\0', '\0', 'H', 'e', 'l' })]
        [InlineData("Hello", 5, 10, 0, new char[] { '\0', '\0', '\0', '\0', '\0', '\0', '\0', '\0', '\0', '\0' })]
        [InlineData("H" + c_SoftHyphen + "ello", 0, 0, 3, new char[] { 'H', '\u00AD', 'e' })]
        public static void CopyTo(string s, int sourceIndex, int destinationIndex, int count, char[] expected)
        {
            char[] dst = new char[expected.Length];
            s.CopyTo(sourceIndex, dst, destinationIndex, count);
            Assert.Equal(expected, dst);
        }

        [Fact]
        public static void CopyTo_Invalid()
        {
            string s = "Hello";
            char[] dst = new char[10];

            Assert.Throws<ArgumentNullException>("destination", () => s.CopyTo(0, null, 0, 0)); // Dst is null

            Assert.Throws<ArgumentOutOfRangeException>("sourceIndex", () => s.CopyTo(-1, dst, 0, 0)); // Source index < 0
            Assert.Throws<ArgumentOutOfRangeException>("destinationIndex", () => s.CopyTo(0, dst, -1, 0)); // Destination index < 0

            Assert.Throws<ArgumentOutOfRangeException>("destinationIndex", () => s.CopyTo(0, dst, dst.Length, 1)); // Destination index > dst.Length

            Assert.Throws<ArgumentOutOfRangeException>("count", () => s.CopyTo(0, dst, 0, -1)); // Count < 0

            // Source index + count > string.Length
            Assert.Throws<ArgumentOutOfRangeException>("sourceIndex", () => s.CopyTo(s.Length, dst, 0, 1));
            Assert.Throws<ArgumentOutOfRangeException>("sourceIndex", () => s.CopyTo(s.Length - 1, dst, 0, 2));
            Assert.Throws<ArgumentOutOfRangeException>("sourceIndex", () => s.CopyTo(0, dst, 0, 6));
        }

        [Theory]
        // CurrentCulture
        [InlineData("Hello", 0, "Hello", 0, 5, StringComparison.CurrentCulture, 0)]
        [InlineData("Hello", 0, "Goodbye", 0, 5, StringComparison.CurrentCulture, 1)]
        [InlineData("Goodbye", 0, "Hello", 0, 5, StringComparison.CurrentCulture, -1)]
        [InlineData("HELLO", 2, "hello", 2, 3, StringComparison.CurrentCulture, 1)]
        [InlineData("hello", 2, "HELLO", 2, 3, StringComparison.CurrentCulture, -1)]
        [InlineData("Hello", 2, "Hello", 2, 3, StringComparison.CurrentCulture, 0)]
        [InlineData("Hello", 2, "Goodbye", 2, 3, StringComparison.CurrentCulture, -1)]
        [InlineData("A", 0, "B", 0, 1, StringComparison.CurrentCulture, -1)]
        [InlineData("B", 0, "A", 0, 1, StringComparison.CurrentCulture, 1)]
        [InlineData(null, 0, null, 0, 0, StringComparison.CurrentCulture, 0)]
        [InlineData("Hello", 0, null, 0, 0, StringComparison.CurrentCulture, 1)]
        [InlineData(null, 0, "Hello", 0, 0, StringComparison.CurrentCulture, -1)]
        [InlineData(null, -1, null, -1, -1, StringComparison.CurrentCulture, 0)]
        [InlineData("foo", -1, null, -1, -1, StringComparison.CurrentCulture, 1)]
        [InlineData(null, -1, "foo", -1, -1, StringComparison.CurrentCulture, -1)]
        // CurrentCultureIgnoreCase
        [InlineData("HELLO", 0, "hello", 0, 5, StringComparison.CurrentCultureIgnoreCase, 0)]
        [InlineData("Hello", 0, "Hello", 0, 5, StringComparison.CurrentCultureIgnoreCase, 0)]
        [InlineData("Hello", 2, "Hello", 2, 3, StringComparison.CurrentCultureIgnoreCase, 0)]
        [InlineData("Hello", 2, "Yellow", 2, 3, StringComparison.CurrentCultureIgnoreCase, 0)]
        [InlineData("Hello", 0, "Goodbye", 0, 5, StringComparison.CurrentCultureIgnoreCase, 1)]
        [InlineData("Goodbye", 0, "Hello", 0, 5, StringComparison.CurrentCultureIgnoreCase, -1)]
        [InlineData("HELLO", 2, "hello", 2, 3, StringComparison.CurrentCultureIgnoreCase, 0)]
        [InlineData("Hello", 2, "Goodbye", 2, 3, StringComparison.CurrentCultureIgnoreCase, -1)]
        [InlineData(null, 0, null, 0, 0, StringComparison.CurrentCultureIgnoreCase, 0)]
        [InlineData("Hello", 0, null, 0, 0, StringComparison.CurrentCultureIgnoreCase, 1)]
        [InlineData(null, 0, "Hello", 0, 0, StringComparison.CurrentCultureIgnoreCase, -1)]
        [InlineData(null, -1, null, -1, -1, StringComparison.CurrentCultureIgnoreCase, 0)]
        [InlineData("foo", -1, null, -1, -1, StringComparison.CurrentCultureIgnoreCase, 1)]
        [InlineData(null, -1, "foo", -1, -1, StringComparison.CurrentCultureIgnoreCase, -1)]
        // InvariantCulture (not exposed as enum case, but is valid)
        [InlineData("Hello", 0, "Hello", 0, 5, (StringComparison)2, 0)]
        [InlineData("Hello", 0, "Goodbye", 0, 5, (StringComparison)2, 1)]
        [InlineData("Goodbye", 0, "Hello", 0, 5, (StringComparison)2, -1)]
        [InlineData("HELLO", 2, "hello", 2, 3, (StringComparison)2, 1)]
        [InlineData("hello", 2, "HELLO", 2, 3, (StringComparison)2, -1)]
        [InlineData(null, 0, null, 0, 0, (StringComparison)2, 0)]
        [InlineData("Hello", 0, null, 0, 5, (StringComparison)2, 1)]
        [InlineData(null, 0, "Hello", 0, 5, (StringComparison)2, -1)]
        // InvariantCultureIgnoreCase (not exposed as enum case, but is valid)
        [InlineData("HELLO", 0, "hello", 0, 5, (StringComparison)3, 0)]
        [InlineData("Hello", 0, "Hello", 0, 5, (StringComparison)3, 0)]
        [InlineData("Hello", 2, "Hello", 2, 3, (StringComparison)3, 0)]
        [InlineData("Hello", 2, "Yellow", 2, 3, (StringComparison)3, 0)]
        [InlineData("Hello", 0, "Goodbye", 0, 5, (StringComparison)3, 1)]
        [InlineData("Goodbye", 0, "Hello", 0, 5, (StringComparison)3, -1)]
        [InlineData("HELLO", 2, "hello", 2, 3, (StringComparison)3, 0)]
        [InlineData("Hello", 2, "Goodbye", 2, 3, (StringComparison)3, -1)]
        [InlineData(null, 0, null, 0, 0, (StringComparison)3, 0)]
        [InlineData("Hello", 0, null, 0, 5, (StringComparison)3, 1)]
        [InlineData(null, 0, "Hello", 0, 5, (StringComparison)3, -1)]
        // Ordinal
        [InlineData("Hello", 0, "Hello", 0, 5, StringComparison.Ordinal, 0)]
        [InlineData("Hello", 0, "Goodbye", 0, 5, StringComparison.Ordinal, 1)]
        [InlineData("Goodbye", 0, "Hello", 0, 5, StringComparison.Ordinal, -1)]
        [InlineData("Hello", 2, "Hello", 2, 3, StringComparison.Ordinal, 0)]
        [InlineData("HELLO", 2, "hello", 2, 3, StringComparison.Ordinal, -1)]
        [InlineData("Hello", 2, "Goodbye", 2, 3, StringComparison.Ordinal, -1)]
        [InlineData("Hello", 0, "Hello", 0, 0, StringComparison.Ordinal, 0)]
        [InlineData("Hello", 0, "Hello", 0, 5, StringComparison.Ordinal, 0)]
        [InlineData("Hello", 0, "Hello", 0, 3, StringComparison.Ordinal, 0)]
        [InlineData("Hello", 2, "Hello", 2, 3, StringComparison.Ordinal, 0)]
        [InlineData("Hello", 0, "He" + c_SoftHyphen + "llo", 0, 5, StringComparison.Ordinal, -1)]
        [InlineData("Hello", 0, "-=<Hello>=-", 3, 5, StringComparison.Ordinal, 0)]
        [InlineData("\uD83D\uDD53Hello\uD83D\uDD50", 1, "\uD83D\uDD53Hello\uD83D\uDD54", 1, 7, StringComparison.Ordinal, 0)] // Surrogate split
        [InlineData("Hello", 0, "Hello123", 0, int.MaxValue, StringComparison.Ordinal, -1)]           // Recalculated length, second string longer
        [InlineData("Hello123", 0, "Hello", 0, int.MaxValue, StringComparison.Ordinal, 1)]            // Recalculated length, first string longer
        [InlineData("---aaaaaaaaaaa", 3, "+++aaaaaaaaaaa", 3, 100, StringComparison.Ordinal, 0)]      // Equal long alignment 2, equal compare
        [InlineData("aaaaaaaaaaaaaa", 3, "aaaxaaaaaaaaaa", 3, 100, StringComparison.Ordinal, -1)]     // Equal long alignment 2, different compare at n=1
        [InlineData("-aaaaaaaaaaaaa", 1, "+aaaaaaaaaaaaa", 1, 100, StringComparison.Ordinal, 0)]      // Equal long alignment 6, equal compare
        [InlineData("aaaaaaaaaaaaaa", 1, "axaaaaaaaaaaaa", 1, 100, StringComparison.Ordinal, -1)]     // Equal long alignment 6, different compare at n=1
        [InlineData("aaaaaaaaaaaaaa", 0, "aaaaaaaaaaaaaa", 0, 100, StringComparison.Ordinal, 0)]      // Equal long alignment 4, equal compare
        [InlineData("aaaaaaaaaaaaaa", 0, "xaaaaaaaaaaaaa", 0, 100, StringComparison.Ordinal, -1)]     // Equal long alignment 4, different compare at n=1
        [InlineData("aaaaaaaaaaaaaa", 0, "axaaaaaaaaaaaa", 0, 100, StringComparison.Ordinal, -1)]     // Equal long alignment 4, different compare at n=2
        [InlineData("--aaaaaaaaaaaa", 2, "++aaaaaaaaaaaa", 2, 100, StringComparison.Ordinal, 0)]      // Equal long alignment 0, equal compare
        [InlineData("aaaaaaaaaaaaaa", 2, "aaxaaaaaaaaaaa", 2, 100, StringComparison.Ordinal, -1)]     // Equal long alignment 0, different compare at n=1
        [InlineData("aaaaaaaaaaaaaa", 2, "aaaxaaaaaaaaaa", 2, 100, StringComparison.Ordinal, -1)]     // Equal long alignment 0, different compare at n=2
        [InlineData("aaaaaaaaaaaaaa", 2, "aaaaxaaaaaaaaa", 2, 100, StringComparison.Ordinal, -1)]     // Equal long alignment 0, different compare at n=3
        [InlineData("aaaaaaaaaaaaaa", 2, "aaaaaxaaaaaaaa", 2, 100, StringComparison.Ordinal, -1)]     // Equal long alignment 0, different compare at n=4
        [InlineData("aaaaaaaaaaaaaa", 2, "aaaaaaxaaaaaaa", 2, 100, StringComparison.Ordinal, -1)]     // Equal long alignment 0, different compare at n=5
        [InlineData("aaaaaaaaaaaaaa", 0, "+aaaaaaaaaaaaa", 1, 13, StringComparison.Ordinal, 0)]       // Different int alignment, equal compare
        [InlineData("aaaaaaaaaaaaaa", 0, "aaaaaaaaaaaaax", 1, 100, StringComparison.Ordinal, -1)]     // Different int alignment
        [InlineData("aaaaaaaaaaaaaa", 1, "aaaxaaaaaaaaaa", 3, 100, StringComparison.Ordinal, -1)]     // Different long alignment, abs of 4, one of them is 2, different at n=1
        [InlineData("-aaaaaaaaaaaaa", 1, "++++aaaaaaaaaa", 4, 10, StringComparison.Ordinal, 0)]       // Different long alignment, equal compare
        [InlineData("aaaaaaaaaaaaaa", 1, "aaaaaaaaaaaaax", 4, 100, StringComparison.Ordinal, -1)]     // Different long alignment
        [InlineData("\0", 0, "", 0, 1, StringComparison.Ordinal, 1)]                                  // Same memory layout, except for m_stringLength (m_firstChars are both 0)
        [InlineData("\0\0", 0, "", 0, 2, StringComparison.Ordinal, 1)]                                // Same as above, except m_stringLength for one is 2
        [InlineData("", 0, "\0b", 0, 2, StringComparison.Ordinal, -1)]                                // strA's second char != strB's second char codepath
        [InlineData("", 0, "b", 0, 1, StringComparison.Ordinal, -1)]                                  // Should hit strA.m_firstChar != strB.m_firstChar codepath
        [InlineData("abcxxxxxxxxxxxxxxxxxxxxxx", 0, "abdxxxxxxxxxxxxxxx", 0, int.MaxValue, StringComparison.Ordinal, -1)] // 64-bit: first long compare is different
        [InlineData("abcdefgxxxxxxxxxxxxxxxxxx", 0, "abcdefhxxxxxxxxxxx", 0, int.MaxValue, StringComparison.Ordinal, -1)] // 64-bit: second long compare is different
        [InlineData("abcdefghijkxxxxxxxxxxxxxx", 0, "abcdefghijlxxxxxxx", 0, int.MaxValue, StringComparison.Ordinal, -1)] // 64-bit: third long compare is different
        [InlineData("abcdexxxxxxxxxxxxxxxxxxxx", 0, "abcdfxxxxxxxxxxxxx", 0, int.MaxValue, StringComparison.Ordinal, -1)] // 32-bit: second int compare is different
        [InlineData("abcdefghixxxxxxxxxxxxxxxx", 0, "abcdefghjxxxxxxxxx", 0, int.MaxValue, StringComparison.Ordinal, -1)] // 32-bit: fourth int compare is different
        [InlineData(null, 0, null, 0, 0, StringComparison.Ordinal, 0)]
        [InlineData("Hello", 0, null, 0, 5, StringComparison.Ordinal, 1)]
        [InlineData(null, 0, "Hello", 0, 5, StringComparison.Ordinal, -1)]
        [InlineData(null, -1, null, -1, -1, StringComparison.Ordinal, 0)]
        [InlineData("foo", -1, null, -1, -1, StringComparison.Ordinal, 1)]
        [InlineData(null, -1, "foo", -1, -1, StringComparison.Ordinal, -1)]
        // OrdinalIgnoreCase
        [InlineData("HELLO", 0, "hello", 0, 5, StringComparison.OrdinalIgnoreCase, 0)]
        [InlineData("Hello", 0, "Hello", 0, 5, StringComparison.OrdinalIgnoreCase, 0)]
        [InlineData("Hello", 2, "Hello", 2, 3, StringComparison.OrdinalIgnoreCase, 0)]
        [InlineData("Hello", 2, "Yellow", 2, 3, StringComparison.OrdinalIgnoreCase, 0)]
        [InlineData("Hello", 0, "Goodbye", 0, 5, StringComparison.OrdinalIgnoreCase, 1)]
        [InlineData("Goodbye", 0, "Hello", 0, 5, StringComparison.OrdinalIgnoreCase, -1)]
        [InlineData("HELLO", 2, "hello", 2, 3, StringComparison.OrdinalIgnoreCase, 0)]
        [InlineData("Hello", 2, "Goodbye", 2, 3, StringComparison.OrdinalIgnoreCase, -1)]
        [InlineData(null, 0, null, 0, 0, StringComparison.OrdinalIgnoreCase, 0)]
        [InlineData("Hello", 0, null, 0, 5, StringComparison.OrdinalIgnoreCase, 1)]
        [InlineData(null, 0, "Hello", 0, 5, StringComparison.OrdinalIgnoreCase, -1)]
        public static void Compare(string strA, int indexA, string strB, int indexB, int length, StringComparison comparisonType, int expected)
        {
            bool hasNullInputs = (strA == null || strB == null);
            bool indicesReferToEntireString = (strA != null && strB != null && indexA == 0 && indexB == 0 && (length == strB.Length || length == strA.Length));
            bool skipNonComparisonOverloads = length != 0 && ((strA == null && indexA != 0) || (strB == null && indexB != 0));
            if (hasNullInputs || indicesReferToEntireString)
            {
                if (comparisonType == StringComparison.CurrentCulture)
                {
                    // Use Compare(string, string) or Compare(string, string, false) or CompareTo(string)
                    Assert.Equal(expected, Math.Sign(string.Compare(strA, strB)));
                    Assert.Equal(expected, Math.Sign(string.Compare(strA, strB, ignoreCase: false)));
                    if (strA != null)
                    {
                        Assert.Equal(expected, Math.Sign(strA.CompareTo(strB)));

                        IComparable iComparable = strA;
                        Assert.Equal(expected, Math.Sign(iComparable.CompareTo(strB)));
                    }
                    if (strB != null)
                    {
                        Assert.Equal(expected, -Math.Sign(strB.CompareTo(strA)));

                        IComparable iComparable = strB;
                        Assert.Equal(expected, -Math.Sign(iComparable.CompareTo(strA)));
                    }
                }
                else if (comparisonType == StringComparison.CurrentCultureIgnoreCase)
                {
                    // Use Compare(string, string, true)
                    Assert.Equal(expected, Math.Sign(string.Compare(strA, strB, ignoreCase: true)));
                }
                else if (comparisonType == StringComparison.Ordinal)
                {
                    // Use CompareOrdinal(string, string)
                    Assert.Equal(expected, Math.Sign(string.CompareOrdinal(strA, strB)));
                }
                // Use CompareOrdinal(string, string, StringComparison)
                Assert.Equal(expected, Math.Sign(string.Compare(strA, strB, comparisonType)));
            }
            if (comparisonType == StringComparison.CurrentCulture)
            {
                // This may have different behavior than the overload accepting a StringComparison
                // for a combination of null/invalid inputs; see notes in Compare_Invalid for more

                if (!skipNonComparisonOverloads)
                {
                    // Use Compare(string, int, string, int, int) or Compare(string, int, string, int, int, false)
                    Assert.Equal(expected, Math.Sign(string.Compare(strA, indexA, strB, indexB, length)));
                    // Uncomment when this is exposed in .NET Core (dotnet/corefx#10066)
                    // Assert.Equal(expected, Math.Sign(string.Compare(strA, indexA, strB, indexB, length, ignoreCase: false)));
                }
            }
            else if (comparisonType == StringComparison.CurrentCultureIgnoreCase)
            {
                // This may have different behavior than the overload accepting a StringComparison
                // for a combination of null/invalid inputs; see notes in Compare_Invalid for more

                if (!skipNonComparisonOverloads)
                {
                    // Use Compare(string, int, string, int, int, true)
                    // Uncomment when this is exposed in .NET Core (dotnet/corefx#10066)
                    // Assert.Equal(expected, Math.Sign(string.Compare(strA, indexA, strB, indexB, length, ignoreCase: true)));
                }
            }
            else if (comparisonType == StringComparison.Ordinal)
            {
                // Use CompareOrdinal(string, int, string, int, int)
                Assert.Equal(expected, Math.Sign(string.CompareOrdinal(strA, indexA, strB, indexB, length)));
            }
            // Use Compare(string, int, string, int, int, StringComparison)
            Assert.Equal(expected, Math.Sign(string.Compare(strA, indexA, strB, indexB, length, comparisonType)));
        }

        [Fact]
        public static void Compare_LongString()
        {
            int result = string.Compare("{Policy_PS_Nothing}", 0, "<NamedPermissionSets><PermissionSet class=\u0022System.Security.NamedPermissionSet\u0022version=\u00221\u0022 Unrestricted=\u0022true\u0022 Name=\u0022FullTrust\u0022 Description=\u0022{Policy_PS_FullTrust}\u0022/><PermissionSet class=\u0022System.Security.NamedPermissionSet\u0022version=\u00221\u0022 Name=\u0022Everything\u0022 Description=\u0022{Policy_PS_Everything}\u0022><Permission class=\u0022System.Security.Permissions.IsolatedStorageFilePermission, mscorlib, Version={VERSION}, Culture=neutral, PublicKeyToken=b77a5c561934e089\u0022version=\u00221\u0022 Unrestricted=\u0022true\u0022/><Permission class=\u0022System.Security.Permissions.EnvironmentPermission, mscorlib, Version={VERSION}, Culture=neutral, PublicKeyToken=b77a5c561934e089\u0022version=\u00221\u0022 Unrestricted=\u0022true\u0022/><Permission class=\u0022System.Security.Permissions.FileIOPermission, mscorlib, Version={VERSION}, Culture=neutral, PublicKeyToken=b77a5c561934e089\u0022version=\u00221\u0022 Unrestricted=\u0022true\u0022/><Permission class=\u0022System.Security.Permissions.FileDialogPermission, mscorlib, Version={VERSION}, Culture=neutral, PublicKeyToken=b77a5c561934e089\u0022version=\u00221\u0022 Unrestricted=\u0022true\u0022/><Permission class=\u0022System.Security.Permissions.ReflectionPermission, mscorlib, Version={VERSION}, Culture=neutral, PublicKeyToken=b77a5c561934e089\u0022version=\u00221\u0022 Unrestricted=\u0022true\u0022/><Permission class=\u0022System.Security.Permissions.SecurityPermission, mscorlib, Version={VERSION}, Culture=neutral, PublicKeyToken=b77a5c561934e089\u0022version=\u00221\u0022 Flags=\u0022Assertion, UnmanagedCode, Execution, ControlThread, ControlEvidence, ControlPolicy, ControlAppDomain, SerializationFormatter, ControlDomainPolicy, ControlPrincipal, RemotingConfiguration, Infrastructure, BindingRedirects\u0022/><Permission class=\u0022System.Security.Permissions.UIPermission, mscorlib, Version={VERSION}, Culture=neutral, PublicKeyToken=b77a5c561934e089\u0022version=\u00221\u0022 Unrestricted=\u0022true\u0022/><IPermission class=\u0022System.Net.SocketPermission, System, Version={VERSION}, Culture=neutral, PublicKeyToken=b77a5c561934e089\u0022version=\u00221\u0022 Unrestricted=\u0022true\u0022/><IPermission class=\u0022System.Net.WebPermission, System, Version={VERSION}, Culture=neutral, PublicKeyToken=b77a5c561934e089\u0022version=\u00221\u0022 Unrestricted=\u0022true\u0022/><IPermission class=\u0022System.Net.DnsPermission, System, Version={VERSION}, Culture=neutral, PublicKeyToken=b77a5c561934e089\u0022version=\u00221\u0022 Unrestricted=\u0022true\u0022/><IPermission class=\u0022System.Security.Permissions.KeyContainerPermission, mscorlib, Version={VERSION}, Culture=neutral, PublicKeyToken=b77a5c561934e089\u0022version=\u00221\u0022 Unrestricted=\u0022true\u0022/><Permission class=\u0022System.Security.Permissions.RegistryPermission, mscorlib, Version={VERSION}, Culture=neutral, PublicKeyToken=b77a5c561934e089\u0022version=\u00221\u0022 Unrestricted=\u0022true\u0022/><IPermission class=\u0022System.Drawing.Printing.PrintingPermission, System.Drawing, Version={VERSION}, Culture=neutral, PublicKeyToken=b03f5f7f11d50a3a\u0022version=\u00221\u0022 Unrestricted=\u0022true\u0022/><IPermission class=\u0022System.Diagnostics.EventLogPermission, System, Version={VERSION}, Culture=neutral, PublicKeyToken=b77a5c561934e089\u0022version=\u00221\u0022 Unrestricted=\u0022true\u0022/><IPermission class=\u0022System.Security.Permissions.StorePermission, System, Version={VERSION}, Culture=neutral, PublicKeyToken=b77a5c561934e089\u0022 version=\u00221\u0022 Unrestricted=\u0022true\u0022/><IPermission class=\u0022System.Diagnostics.PerformanceCounterPermission, System, Version={VERSION}, Culture=neutral, PublicKeyToken=b77a5c561934e089\u0022version=\u00221\u0022 Unrestricted=\u0022true\u0022/><IPermission class=\u0022System.Data.OleDb.OleDbPermission, System.Data, Version={VERSION}, Culture=neutral, PublicKeyToken=b77a5c561934e089\u0022 version=\u00221\u0022 Unrestricted=\u0022true\u0022/><IPermission class=\u0022System.Data.SqlClient.SqlClientPermission, System.Data, Version={VERSION}, Culture=neutral, PublicKeyToken=b77a5c561934e089\u0022 version=\u00221\u0022 Unrestricted=\u0022true\u0022/><IPermission class=\u0022System.Security.Permissions.DataProtectionPermission, System.Security, Version={VERSION}, Culture=neutral, PublicKeyToken=b03f5f7f11d50a3a\u0022 version=\u00221\u0022 Unrestricted=\u0022true\u0022/></PermissionSet><PermissionSet class=\u0022System.Security.NamedPermissionSet\u0022version=\u00221\u0022 Name=\u0022Nothing\u0022 Description=\u0022{Policy_PS_Nothing}\u0022/><PermissionSet class=\u0022System.Security.NamedPermissionSet\u0022version=\u00221\u0022 Name=\u0022Execution\u0022 Description=\u0022{Policy_PS_Execution}\u0022><Permission class=\u0022System.Security.Permissions.SecurityPermission, mscorlib, Version={VERSION}, Culture=neutral, PublicKeyToken=b77a5c561934e089\u0022version=\u00221\u0022 Flags=\u0022Execution\u0022/></PermissionSet><PermissionSet class=\u0022System.Security.NamedPermissionSet\u0022version=\u00221\u0022 Name=\u0022SkipVerification\u0022 Description=\u0022{Policy_PS_SkipVerification}\u0022><Permission class=\u0022System.Security.Permissions.SecurityPermission, mscorlib, Version={VERSION}, Culture=neutral, PublicKeyToken=b77a5c561934e089\u0022version=\u00221\u0022 Flags=\u0022SkipVerification\u0022/></PermissionSet></NamedPermissionSets>", 4380, 19, StringComparison.Ordinal);
            Assert.True(result < 0);
        }

        [Fact]
        public static void Compare_Invalid()
        {
            // Invalid comparison type
            Assert.Throws<ArgumentException>("comparisonType", () => string.Compare("a", "bb", StringComparison.CurrentCulture - 1));
            Assert.Throws<ArgumentException>("comparisonType", () => string.Compare("a", "bb", StringComparison.OrdinalIgnoreCase + 1));
            Assert.Throws<ArgumentException>("comparisonType", () => string.Compare("a", 0, "bb", 0, 1, StringComparison.CurrentCulture - 1));
            Assert.Throws<ArgumentException>("comparisonType", () => string.Compare("a", 0, "bb", 0, 1, StringComparison.OrdinalIgnoreCase + 1));

            // IndexA < 0
            Assert.Throws<ArgumentOutOfRangeException>("offset1", () => string.Compare("a", -1, "bb", 0, 1));
            Assert.Throws<ArgumentOutOfRangeException>("indexA", () => string.Compare("a", -1, "bb", 0, 1, StringComparison.CurrentCulture));

            // IndexA > stringA.Length
            Assert.Throws<ArgumentOutOfRangeException>("length1", () => string.Compare("a", 2, "bb", 0, 1));
            Assert.Throws<ArgumentOutOfRangeException>("indexA", () => string.Compare("a", 2, "bb", 0, 1, StringComparison.CurrentCulture));

            // IndexB < 0
            Assert.Throws<ArgumentOutOfRangeException>("offset2", () => string.Compare("a", 0, "bb", -1, 1));
            Assert.Throws<ArgumentOutOfRangeException>("indexB", () => string.Compare("a", 0, "bb", -1, 1, StringComparison.CurrentCulture));

            // IndexB > stringB.Length
            Assert.Throws<ArgumentOutOfRangeException>("length2", () => string.Compare("a", 0, "bb", 3, 0));
            Assert.Throws<ArgumentOutOfRangeException>("indexB", () => string.Compare("a", 0, "bb", 3, 0, StringComparison.CurrentCulture));

            // Length < 0
            Assert.Throws<ArgumentOutOfRangeException>("length1", () => string.Compare("a", 0, "bb", 0, -1));
            Assert.Throws<ArgumentOutOfRangeException>("length", () => string.Compare("a", 0, "bb", 0, -1, StringComparison.CurrentCulture));

            // There is a subtle behavior difference between the string.Compare that accepts a StringComparison parameter,
            // and the one that does not. The former includes short-circuiting logic for nulls BEFORE the length/
            // index parameters are validated (but after the StringComparison is), while the latter does not. As a result,
            // this will not throw:
            // string.Compare(null, -1, null, -1, -1, StringComparison.CurrentCulture)
            // but this will:
            // string.Compare(null, -1, null, -1, -1)

            // These tests ensure that the argument validation stays in order.

            // Compare accepting StringComparison
            Assert.Throws<ArgumentException>("comparisonType", () => string.Compare(null, 0, null, 0, 0, StringComparison.CurrentCulture - 1)); // comparisonType should be validated before null short-circuiting...
            // Tests to ensure null is short-circuited before validating the arguments are in the Compare() theory
            Assert.Throws<ArgumentOutOfRangeException>("length", () => string.Compare("foo", -1, "foo", -1, -1, StringComparison.CurrentCulture)); // length should be validated before indexA/indexB
            Assert.Throws<ArgumentOutOfRangeException>("indexA", () => string.Compare("foo", -1, "foo", -1, 3, StringComparison.CurrentCulture)); // then indexA
            Assert.Throws<ArgumentOutOfRangeException>("indexB", () => string.Compare("foo", 0, "foo", -1, 3, StringComparison.CurrentCulture)); // then indexB
            // Then the optimization where we short-circuit if strA == strB && indexA == indexB, or length == 0, is tested in the Compare() theory.

            // Compare not accepting StringComparison
            Assert.Throws<ArgumentOutOfRangeException>("length1", () => string.Compare(null, -1, null, -1, -1));
            Assert.Throws<ArgumentOutOfRangeException>("length2", () => string.Compare(null, 0, "bar", 4, 0));
            Assert.Throws<ArgumentOutOfRangeException>("offset1", () => string.Compare(null, -1, null, -1, 0));
            Assert.Throws<ArgumentOutOfRangeException>("offset2", () => string.Compare(null, 0, null, -1, 0));
            Assert.Throws<ArgumentOutOfRangeException>("string1", () => string.Compare(null, 1, null, 1, 1));
            Assert.Throws<ArgumentOutOfRangeException>("string2", () => string.Compare("bar", 1, null, 1, 1));
        }

        [Fact]
        public static void CompareOrdinal_Invalid()
        {
            // IndexA < 0 or IndexA > strA.Length
            Assert.Throws<ArgumentOutOfRangeException>("indexA", () => string.CompareOrdinal("a", -1, "bb", 0, 0));
            Assert.Throws<ArgumentOutOfRangeException>("indexA", () => string.CompareOrdinal("a", 6, "bb", 0, 0));

            // IndexB < 0 or IndexB > strB.Length
            Assert.Throws<ArgumentOutOfRangeException>("indexB", () => string.CompareOrdinal("a", 0, "bb", -1, 0)); // IndexB < 0
            Assert.Throws<ArgumentOutOfRangeException>("indexB", () => string.CompareOrdinal("a", 0, "bb", 3, 0)); // IndexB > strB.Length

            // Length < 0
            Assert.Throws<ArgumentOutOfRangeException>("length", () => string.CompareOrdinal("a", 0, "bb", 0, -1));
<<<<<<< HEAD
=======

            // We must validate arguments before any short-circuiting is done (besides for nulls)
            Assert.Throws<ArgumentOutOfRangeException>("length", () => string.CompareOrdinal("foo", -1, "foo", -1, -1)); // length should be validated first
            Assert.Throws<ArgumentOutOfRangeException>("indexA", () => string.CompareOrdinal("foo", -1, "foo", -1, 0)); // then indexA
            Assert.Throws<ArgumentOutOfRangeException>("indexB", () => string.CompareOrdinal("foo", 0, "foo", -1, 0)); // then indexB
            Assert.Throws<ArgumentOutOfRangeException>("indexA", () => string.CompareOrdinal("foo", 4, "foo", 4, 0)); // indexA > strA.Length first
            Assert.Throws<ArgumentOutOfRangeException>("indexB", () => string.CompareOrdinal("foo", 3, "foo", 4, 0)); // then indexB > strB.Length
            Assert.Throws<ArgumentOutOfRangeException>("length", () => string.CompareOrdinal("foo", 0, "foo", 0, -1)); // early return should not kick in if length is invalid
>>>>>>> 99e885b0
        }

        [Theory]
        [InlineData("Hello", "ello", true)]
        [InlineData("Hello", "ELL", false)]
        [InlineData("Hello", "Larger Hello", false)]
        [InlineData("Hello", "Goodbye", false)]
        [InlineData("", "", true)]
        [InlineData("", "hello", false)]
        [InlineData("Hello", "", true)]
        public static void Contains(string s, string value, bool expected)
        {
            Assert.Equal(expected, s.Contains(value));
        }

        [Fact]
        public static void Contains_NullValue_ThrowsArgumentNullException()
        {
            Assert.Throws<ArgumentNullException>("value", () => "foo".Contains(null));
        }

        [Theory]
        // CurrentCulture
        [InlineData("", "Foo", StringComparison.CurrentCulture, false)]
        [InlineData("Hello", "llo", StringComparison.CurrentCulture, true)]
        [InlineData("Hello", "Hello", StringComparison.CurrentCulture, true)]
        [InlineData("Hello", "", StringComparison.CurrentCulture, true)]
        [InlineData("Hello", "HELLO", StringComparison.CurrentCulture, false)]
        [InlineData("Hello", "Abc", StringComparison.CurrentCulture, false)]
        [InlineData("Hello", "llo" + c_SoftHyphen, StringComparison.CurrentCulture, true)]
        [InlineData("", "", StringComparison.CurrentCulture, true)]
        [InlineData("", "a", StringComparison.CurrentCulture, false)]
        // CurrentCultureIgnoreCase
        [InlineData("Hello", "llo", StringComparison.CurrentCultureIgnoreCase, true)]
        [InlineData("Hello", "Hello", StringComparison.CurrentCultureIgnoreCase, true)]
        [InlineData("Hello", "", StringComparison.CurrentCultureIgnoreCase, true)]
        [InlineData("Hello", "LLO", StringComparison.CurrentCultureIgnoreCase, true)]
        [InlineData("Hello", "Abc", StringComparison.CurrentCultureIgnoreCase, false)]
        [InlineData("Hello", "llo" + c_SoftHyphen, StringComparison.CurrentCultureIgnoreCase, true)]
        [InlineData("", "", StringComparison.CurrentCultureIgnoreCase, true)]
        [InlineData("", "a", StringComparison.CurrentCultureIgnoreCase, false)]
        // InvariantCulture (not exposed as enum case, but is valid)
        [InlineData("", "Foo", (StringComparison)2, false)]
        [InlineData("Hello", "llo", (StringComparison)2, true)]
        [InlineData("Hello", "Hello", (StringComparison)2, true)]
        [InlineData("Hello", "", (StringComparison)2, true)]
        [InlineData("Hello", "HELLO", (StringComparison)2, false)]
        [InlineData("Hello", "Abc", (StringComparison)2, false)]
        [InlineData("Hello", "llo" + c_SoftHyphen, (StringComparison)2, true)]
        [InlineData("", "", (StringComparison)2, true)]
        [InlineData("", "a", (StringComparison)2, false)]
        // InvariantCultureIgnoreCase (not exposed as enum case, but is valid)
        [InlineData("Hello", "llo", (StringComparison)3, true)]
        [InlineData("Hello", "Hello", (StringComparison)3, true)]
        [InlineData("Hello", "", (StringComparison)3, true)]
        [InlineData("Hello", "LLO", (StringComparison)3, true)]
        [InlineData("Hello", "Abc", (StringComparison)3, false)]
        [InlineData("Hello", "llo" + c_SoftHyphen, (StringComparison)3, true)]
        [InlineData("", "", (StringComparison)3, true)]
        [InlineData("", "a", (StringComparison)3, false)]
        // Ordinal
        [InlineData("Hello", "o", StringComparison.Ordinal, true)]
        [InlineData("Hello", "llo", StringComparison.Ordinal, true)]
        [InlineData("Hello", "Hello", StringComparison.Ordinal, true)]
        [InlineData("Hello", "Larger Hello", StringComparison.Ordinal, false)]
        [InlineData("Hello", "", StringComparison.Ordinal, true)]
        [InlineData("Hello", "LLO", StringComparison.Ordinal, false)]
        [InlineData("Hello", "Abc", StringComparison.Ordinal, false)]
        [InlineData("Hello", "llo" + c_SoftHyphen, StringComparison.Ordinal, false)]
        [InlineData("", "", StringComparison.Ordinal, true)]
        [InlineData("", "a", StringComparison.Ordinal, false)]
        // OrdinalIgnoreCase
        [InlineData("Hello", "llo", StringComparison.OrdinalIgnoreCase, true)]
        [InlineData("Hello", "Hello", StringComparison.OrdinalIgnoreCase, true)]
        [InlineData("Hello", "Larger Hello", StringComparison.OrdinalIgnoreCase, false)]
        [InlineData("Hello", "", StringComparison.OrdinalIgnoreCase, true)]
        [InlineData("Hello", "LLO", StringComparison.OrdinalIgnoreCase, true)]
        [InlineData("Hello", "Abc", StringComparison.OrdinalIgnoreCase, false)]
        [InlineData("Hello", "llo" + c_SoftHyphen, StringComparison.OrdinalIgnoreCase, false)]
        [InlineData("", "", StringComparison.OrdinalIgnoreCase, true)]
        [InlineData("", "a", StringComparison.OrdinalIgnoreCase, false)]
        public static void EndsWith(string s, string value, StringComparison comparisonType, bool expected)
        {
            if (comparisonType == StringComparison.CurrentCulture)
            {
                Assert.Equal(expected, s.EndsWith(value));
            }
            Assert.Equal(expected, s.EndsWith(value, comparisonType));
        }

        [Theory]
        [ActiveIssue("dotnet/coreclr#2051", Xunit.PlatformID.AnyUnix)]
        [InlineData(StringComparison.CurrentCulture)]
        [InlineData(StringComparison.CurrentCultureIgnoreCase)]
        [InlineData(StringComparison.Ordinal)]
        [InlineData(StringComparison.OrdinalIgnoreCase)]
        public static void EndsWith_NullInStrings(StringComparison comparison)
        {
            Assert.True("\0test".EndsWith("test", comparison));
            Assert.True("te\0st".EndsWith("e\0st", comparison));
            Assert.False("te\0st".EndsWith("test", comparison));
            Assert.False("test\0".EndsWith("test", comparison));
            Assert.False("test".EndsWith("\0st", comparison));
        }

        [Fact]
        public static void EndsWith_Invalid()
        {
            // Value is null
            Assert.Throws<ArgumentNullException>("value", () => "foo".EndsWith(null));
            Assert.Throws<ArgumentNullException>("value", () => "foo".EndsWith(null, StringComparison.CurrentCulture));

            // Invalid comparison type
            Assert.Throws<ArgumentException>("comparisonType", () => "foo".EndsWith("", StringComparison.CurrentCulture - 1));
            Assert.Throws<ArgumentException>("comparisonType", () => "foo".EndsWith("", StringComparison.OrdinalIgnoreCase + 1));
        }


        [Theory]
        [InlineData("abc")]
        [InlineData("")]
        public static void GetEnumerator_NonGeneric(string s)
        {
            IEnumerable enumerable = s;
            IEnumerator enumerator = enumerable.GetEnumerator();

            for (int i = 0; i < 2; i++)
            {
                int counter = 0;
                while (enumerator.MoveNext())
                {
                    Assert.Equal(s[counter], enumerator.Current);
                    counter++;
                }
                Assert.Equal(s.Length, counter);

                enumerator.Reset();
            }
        }

        [Fact]
        public static void GetEnumerator_NonGeneric_IsIDisposable()
        {
            IEnumerable enumerable = "abc";
            IEnumerator enumerator = enumerable.GetEnumerator();
            enumerator.MoveNext();

            IDisposable disposable = enumerable as IDisposable;
            if (disposable != null)
            {
                disposable.Dispose();
                Assert.Throws<NullReferenceException>(() => enumerator.Current);
                Assert.Throws<NullReferenceException>(() => enumerator.MoveNext());

                // Should be able to call dispose multiple times
                disposable.Dispose();
            }
        }

        [Fact]
        public static void GetEnumerator_NonGeneric_Invalid()
        {
            IEnumerable enumerable = "foo";
            IEnumerator enumerator = enumerable.GetEnumerator();

            // Enumerator should throw when accessing Current before starting enumeration
            Assert.Throws<InvalidOperationException>(() => enumerator.Current);
            while (enumerator.MoveNext()) ;

            // Enumerator should throw when accessing Current after finishing enumeration
            Assert.False(enumerator.MoveNext());
            Assert.Throws<InvalidOperationException>(() => enumerator.Current);

            // Enumerator should throw when accessing Current after being reset
            enumerator.Reset();
            Assert.Throws<InvalidOperationException>(() => enumerator.Current);
        }

        [Theory]
        [InlineData("abc")]
        [InlineData("")]
        public static void GetEnumerator_Generic(string s)
        {
            IEnumerable<char> enumerable = s;
            IEnumerator<char> enumerator = enumerable.GetEnumerator();

            for (int i = 0; i < 2; i++)
            {
                int counter = 0;
                while (enumerator.MoveNext())
                {
                    Assert.Equal(s[counter], enumerator.Current);
                    counter++;
                }
                Assert.Equal(s.Length, counter);

                enumerator.Reset();
            }
        }

        [Fact]
        public static void GetEnumerator_Generic_Invalid()
        {
            IEnumerable<char> enumerable = "foo";
            IEnumerator<char> enumerator = enumerable.GetEnumerator();

            // Enumerator should throw when accessing Current before starting enumeration
            Assert.Throws<InvalidOperationException>(() => enumerator.Current);
            while (enumerator.MoveNext()) ;

            // Enumerator should throw when accessing Current after finishing enumeration
            Assert.False(enumerator.MoveNext());
            Assert.Throws<InvalidOperationException>(() => enumerator.Current);

            // Enumerator should throw when accessing Current after being reset
            enumerator.Reset();
            Assert.Throws<InvalidOperationException>(() => enumerator.Current);
        }

        [Theory]
        // CurrentCulture
        [InlineData("Hello", "Hello", StringComparison.CurrentCulture, true)]
        [InlineData("Hello", "hello", StringComparison.CurrentCulture, false)]
        [InlineData("Hello", "Helloo", StringComparison.CurrentCulture, false)]
        [InlineData("Hello", "Hell", StringComparison.CurrentCulture, false)]
        [InlineData("Hello", null, StringComparison.CurrentCulture, false)]
        [InlineData(null, "Hello", StringComparison.CurrentCulture, false)]
        [InlineData(null, null, StringComparison.CurrentCulture, true)]
        [InlineData("Hello", "", StringComparison.CurrentCulture, false)]
        [InlineData("", "Hello", StringComparison.CurrentCulture, false)]
        [InlineData("", "", StringComparison.CurrentCulture, true)]
        [InlineData("123", 123, StringComparison.CurrentCulture, false)] // Not a string
                                                                         // CurrentCultureIgnoreCase
        [InlineData("Hello", "Hello", StringComparison.CurrentCultureIgnoreCase, true)]
        [InlineData("Hello", "hello", StringComparison.CurrentCultureIgnoreCase, true)]
        [InlineData("Hello", "helloo", StringComparison.CurrentCultureIgnoreCase, false)]
        [InlineData("Hello", "hell", StringComparison.CurrentCultureIgnoreCase, false)]
        [InlineData("Hello", null, StringComparison.CurrentCultureIgnoreCase, false)]
        [InlineData(null, "Hello", StringComparison.CurrentCultureIgnoreCase, false)]
        [InlineData(null, null, StringComparison.CurrentCultureIgnoreCase, true)]
        [InlineData("Hello", "", StringComparison.CurrentCultureIgnoreCase, false)]
        [InlineData("", "Hello", StringComparison.CurrentCultureIgnoreCase, false)]
        [InlineData("", "", StringComparison.CurrentCultureIgnoreCase, true)]
        [InlineData("123", 123, StringComparison.CurrentCultureIgnoreCase, false)] // Not a string
                                                                                   // InvariantCulture (not exposed as enum case, but is valid)
        [InlineData("Hello", "Hello", (StringComparison)2, true)]
        [InlineData("Hello", "hello", (StringComparison)2, false)]
        [InlineData("Hello", "Helloo", (StringComparison)2, false)]
        [InlineData("Hello", "Hell", (StringComparison)2, false)]
        [InlineData("Hello", null, (StringComparison)2, false)]
        [InlineData(null, "Hello", (StringComparison)2, false)]
        [InlineData(null, null, (StringComparison)2, true)]
        [InlineData("Hello", "", (StringComparison)2, false)]
        [InlineData("", "Hello", (StringComparison)2, false)]
        [InlineData("", "", (StringComparison)2, true)]
        [InlineData("123", 123, (StringComparison)3, false)] // Not a string
                                                             // InvariantCultureIgnoreCase (not exposed as enum case, but is valid)
        [InlineData("Hello", "Hello", (StringComparison)3, true)]
        [InlineData("Hello", "hello", (StringComparison)3, true)]
        [InlineData("Hello", "Helloo", (StringComparison)3, false)]
        [InlineData("Hello", "Hell", (StringComparison)3, false)]
        [InlineData("Hello", null, (StringComparison)3, false)]
        [InlineData(null, "Hello", (StringComparison)3, false)]
        [InlineData(null, null, (StringComparison)3, true)]
        [InlineData("Hello", "", (StringComparison)3, false)]
        [InlineData("", "Hello", (StringComparison)3, false)]
        [InlineData("", "", (StringComparison)3, true)]
        [InlineData("123", 123, (StringComparison)3, false)] // Not a string
                                                             // Ordinal
        [InlineData("Hello", "Hello", StringComparison.Ordinal, true)]
        [InlineData("Hello", "hello", StringComparison.Ordinal, false)]
        [InlineData("Hello", "Helloo", StringComparison.Ordinal, false)]
        [InlineData("Hello", "Hell", StringComparison.Ordinal, false)]
        [InlineData("Hello", null, StringComparison.Ordinal, false)]
        [InlineData(null, "Hello", StringComparison.Ordinal, false)]
        [InlineData(null, null, StringComparison.Ordinal, true)]
        [InlineData("Hello", "", StringComparison.Ordinal, false)]
        [InlineData("", "Hello", StringComparison.Ordinal, false)]
        [InlineData("", "", StringComparison.Ordinal, true)]
        [InlineData("123", 123, StringComparison.Ordinal, false)] // Not a string
                                                                  // OridinalIgnoreCase
        [InlineData("Hello", "Hello", StringComparison.OrdinalIgnoreCase, true)]
        [InlineData("HELLO", "hello", StringComparison.OrdinalIgnoreCase, true)]
        [InlineData("Hello", "Helloo", StringComparison.OrdinalIgnoreCase, false)]
        [InlineData("Hello", "Hell", StringComparison.OrdinalIgnoreCase, false)]
        [InlineData("\u1234\u5678", "\u1234\u5678", StringComparison.OrdinalIgnoreCase, true)]
        [InlineData("\u1234\u5678", "\u1234\u5679", StringComparison.OrdinalIgnoreCase, false)]
        [InlineData("\u1234\u5678", "\u1235\u5678", StringComparison.OrdinalIgnoreCase, false)]
        [InlineData("\u1234\u5678", "\u1234", StringComparison.OrdinalIgnoreCase, false)]
        [InlineData("\u1234\u5678", "\u1234\u56789\u1234", StringComparison.OrdinalIgnoreCase, false)]
        [InlineData("Hello", null, StringComparison.OrdinalIgnoreCase, false)]
        [InlineData(null, "Hello", StringComparison.OrdinalIgnoreCase, false)]
        [InlineData(null, null, StringComparison.OrdinalIgnoreCase, true)]
        [InlineData("Hello", "", StringComparison.OrdinalIgnoreCase, false)]
        [InlineData("", "Hello", StringComparison.OrdinalIgnoreCase, false)]
        [InlineData("", "", StringComparison.OrdinalIgnoreCase, true)]
        [InlineData("123", 123, StringComparison.OrdinalIgnoreCase, false)] // Not a string
        public static void Equals(string s1, object obj, StringComparison comparisonType, bool expected)
        {
            string s2 = obj as string;
            if (s1 != null)
            {
                if (comparisonType == StringComparison.Ordinal)
                {
                    // Use Equals(object)
                    Assert.Equal(expected, s1.Equals(obj));
                    Assert.Equal(expected, s1.Equals(s2));
                }
                // Use Equals(string, comparisonType)
                Assert.Equal(expected, s1.Equals(s2, comparisonType));
            }
            if (comparisonType == StringComparison.Ordinal)
            {
                // Use Equals(string, string)
                Assert.Equal(expected, string.Equals(s1, s2));
            }
            // Use Equals(string, string, StringComparison)
            Assert.Equal(expected, string.Equals(s1, s2, comparisonType));

            // If two strings are equal ordinally, then they must have the same hash code.
            if (s1 != null && s2 != null && comparisonType == StringComparison.Ordinal)
            {
                Assert.Equal(expected, s1.GetHashCode().Equals(s2.GetHashCode()));
            }
            if (s1 != null)
            {
                Assert.Equal(s1.GetHashCode(), s1.GetHashCode());
            }
        }

        [Theory]
        [InlineData(StringComparison.CurrentCulture - 1)]
        [InlineData(StringComparison.OrdinalIgnoreCase + 1)]
        public static void Equals_InvalidComparisonType_ThrowsArgumentOutOfRangeException(StringComparison comparisonType)
        {
            // Invalid comparison type
            Assert.Throws<ArgumentException>("comparisonType", () => string.Equals("a", "b", comparisonType));
            Assert.Throws<ArgumentException>("comparisonType", () => "a".Equals("a", comparisonType));
        }

        [Fact]
        public static void Format()
        {
            string s = string.Format(null, "0 = {0} 1 = {1} 2 = {2} 3 = {3} 4 = {4}", "zero", "one", "two", "three", "four");
            Assert.Equal("0 = zero 1 = one 2 = two 3 = three 4 = four", s);

            var testFormatter = new TestFormatter();
            s = string.Format(testFormatter, "0 = {0} 1 = {1} 2 = {2} 3 = {3} 4 = {4}", "zero", "one", "two", "three", "four");
            Assert.Equal("0 = Test: : zero 1 = Test: : one 2 = Test: : two 3 = Test: : three 4 = Test: : four", s);
        }

        [Fact]
        public static void Format_Invalid()
        {
            var formatter = new TestFormatter();
            var obj1 = new object();
            var obj2 = new object();
            var obj3 = new object();
            var obj4 = new object();

            // Format is null
            Assert.Throws<ArgumentNullException>("format", () => string.Format(null, obj1));
            Assert.Throws<ArgumentNullException>("format", () => string.Format(null, obj1, obj2));
            Assert.Throws<ArgumentNullException>("format", () => string.Format(null, obj1, obj2, obj3));
            Assert.Throws<ArgumentNullException>("format", () => string.Format(null, obj1, obj2, obj3, obj4));

            Assert.Throws<ArgumentNullException>("format", () => string.Format(formatter, null, obj1));
            Assert.Throws<ArgumentNullException>("format", () => string.Format(formatter, null, obj1, obj2));
            Assert.Throws<ArgumentNullException>("format", () => string.Format(formatter, null, obj1, obj2, obj3));

            // Args is null
            Assert.Throws<ArgumentNullException>("args", () => string.Format("", null));
            Assert.Throws<ArgumentNullException>("args", () => string.Format(formatter, "", null));

            // Args and format are null
            Assert.Throws<ArgumentNullException>("format", () => string.Format(null, (object[])null));
            Assert.Throws<ArgumentNullException>("format", () => string.Format(formatter, null, null));

            // Format has value < 0
            Assert.Throws<FormatException>(() => string.Format("{-1}", obj1));
            Assert.Throws<FormatException>(() => string.Format("{-1}", obj1, obj2));
            Assert.Throws<FormatException>(() => string.Format("{-1}", obj1, obj2, obj3));
            Assert.Throws<FormatException>(() => string.Format("{-1}", obj1, obj2, obj3, obj4));
            Assert.Throws<FormatException>(() => string.Format(formatter, "{-1}", obj1));
            Assert.Throws<FormatException>(() => string.Format(formatter, "{-1}", obj1, obj2));
            Assert.Throws<FormatException>(() => string.Format(formatter, "{-1}", obj1, obj2, obj3));
            Assert.Throws<FormatException>(() => string.Format(formatter, "{-1}", obj1, obj2, obj3, obj4));

            // Format has out of range value
            Assert.Throws<FormatException>(() => string.Format("{1}", obj1));
            Assert.Throws<FormatException>(() => string.Format("{2}", obj1, obj2));
            Assert.Throws<FormatException>(() => string.Format("{3}", obj1, obj2, obj3));
            Assert.Throws<FormatException>(() => string.Format("{4}", obj1, obj2, obj3, obj4));
            Assert.Throws<FormatException>(() => string.Format(formatter, "{1}", obj1));
            Assert.Throws<FormatException>(() => string.Format(formatter, "{2}", obj1, obj2));
            Assert.Throws<FormatException>(() => string.Format(formatter, "{3}", obj1, obj2, obj3));
            Assert.Throws<FormatException>(() => string.Format(formatter, "{4}", obj1, obj2, obj3, obj4));
        }

        [Theory]
        [InlineData("Hello", 'l', 0, 5, 2)]
        [InlineData("Hello", 'x', 0, 5, -1)]
        [InlineData("Hello", 'l', 1, 4, 2)]
        [InlineData("Hello", 'l', 3, 2, 3)]
        [InlineData("Hello", 'l', 4, 1, -1)]
        [InlineData("Hello", 'x', 1, 4, -1)]
        [InlineData("Hello", 'l', 3, 0, -1)]
        [InlineData("Hello", 'l', 0, 2, -1)]
        [InlineData("Hello", 'l', 0, 3, 2)]
        [InlineData("Hello", 'l', 4, 1, -1)]
        [InlineData("Hello", 'x', 1, 4, -1)]
        [InlineData("Hello", 'o', 5, 0, -1)]
        [InlineData("H" + c_SoftHyphen + "ello", 'e', 0, 3, 2)]
        public static void IndexOf_SingleLetter(string s, char target, int startIndex, int count, int expected)
        {
            if (count + startIndex == s.Length)
            {
                if (startIndex == 0)
                {
                    Assert.Equal(expected, s.IndexOf(target));
                    Assert.Equal(expected, s.IndexOf(target.ToString()));
                }
                Assert.Equal(expected, s.IndexOf(target, startIndex));
                Assert.Equal(expected, s.IndexOf(target.ToString(), startIndex));
            }
            Assert.Equal(expected, s.IndexOf(target, startIndex, count));
            Assert.Equal(expected, s.IndexOf(target.ToString(), startIndex, count));

            Assert.Equal(expected, s.IndexOf(target.ToString(), startIndex, count, StringComparison.CurrentCulture));

            Assert.Equal(expected, s.IndexOf(target.ToString(), startIndex, count, StringComparison.Ordinal));
            Assert.Equal(expected, s.IndexOf(target.ToString(), startIndex, count, StringComparison.OrdinalIgnoreCase));
        }

        [Theory]
        [ActiveIssue("dotnet/coreclr#2051", Xunit.PlatformID.AnyUnix)]
        [InlineData("He\0lo", "He\0lo", 0)]
        [InlineData("He\0lo", "He\0", 0)]
        [InlineData("He\0lo", "\0", 2)]
        [InlineData("He\0lo", "\0lo", 2)]
        [InlineData("He\0lo", "lo", 3)]
        [InlineData("Hello", "lo\0", -1)]
        [InlineData("Hello", "\0lo", -1)]
        [InlineData("Hello", "l\0o", -1)]
        public static void IndexOf_NullInStrings(string s, string value, int expected)
        {
            Assert.Equal(expected, s.IndexOf(value));
        }

        [Theory]
        [MemberData(nameof(AllSubstringsAndComparisons), new object[] { "abcde" })]
        public static void IndexOf_AllSubstrings(string s, string value, int startIndex, StringComparison comparison)
        {
            bool ignoringCase = comparison == StringComparison.OrdinalIgnoreCase || comparison == StringComparison.CurrentCultureIgnoreCase;

            // First find the substring.  We should be able to with all comparison types.
            Assert.Equal(startIndex, s.IndexOf(value, comparison)); // in the whole string
            Assert.Equal(startIndex, s.IndexOf(value, startIndex, comparison)); // starting at substring
            if (startIndex > 0)
            {
                Assert.Equal(startIndex, s.IndexOf(value, startIndex - 1, comparison)); // starting just before substring
            }
            Assert.Equal(-1, s.IndexOf(value, startIndex + 1, comparison)); // starting just after start of substring

            // Shouldn't be able to find the substring if the count is less than substring's length
            Assert.Equal(-1, s.IndexOf(value, 0, value.Length - 1, comparison));

            // Now double the source.  Make sure we find the first copy of the substring.
            int halfLen = s.Length;
            s += s;
            Assert.Equal(startIndex, s.IndexOf(value, comparison));

            // Now change the case of a letter.
            s = s.ToUpperInvariant();
            Assert.Equal(ignoringCase ? startIndex : -1, s.IndexOf(value, comparison));
        }

        [Fact]
        public static void IndexOf_TurkishI()
        {
            string s = "Turkish I \u0131s TROUBL\u0130NG!";
            Helpers.PerformActionWithCulture(new CultureInfo("tr-TR"), () =>
            {
                string value = "\u0130";
                Assert.Equal(19, s.IndexOf(value));
                Assert.Equal(19, s.IndexOf(value, StringComparison.CurrentCulture));
                Assert.Equal(4, s.IndexOf(value, StringComparison.CurrentCultureIgnoreCase));
                Assert.Equal(19, s.IndexOf(value, StringComparison.Ordinal));
                Assert.Equal(19, s.IndexOf(value, StringComparison.OrdinalIgnoreCase));

                value = "\u0131";
                Assert.Equal(10, s.IndexOf(value, StringComparison.CurrentCulture));
                Assert.Equal(8, s.IndexOf(value, StringComparison.CurrentCultureIgnoreCase));
                Assert.Equal(10, s.IndexOf(value, StringComparison.Ordinal));
                Assert.Equal(10, s.IndexOf(value, StringComparison.OrdinalIgnoreCase));
            });
            Helpers.PerformActionWithCulture(CultureInfo.InvariantCulture, () =>
            {
                string value = "\u0130";
                Assert.Equal(19, s.IndexOf(value));
                Assert.Equal(19, s.IndexOf(value, StringComparison.CurrentCulture));
                Assert.Equal(19, s.IndexOf(value, StringComparison.CurrentCultureIgnoreCase));

                value = "\u0131";
                Assert.Equal(10, s.IndexOf(value, StringComparison.CurrentCulture));
                Assert.Equal(10, s.IndexOf(value, StringComparison.CurrentCultureIgnoreCase));
            });
            Helpers.PerformActionWithCulture(new CultureInfo("en-US"), () =>
            {
                string value = "\u0130";
                Assert.Equal(19, s.IndexOf(value));
                Assert.Equal(19, s.IndexOf(value, StringComparison.CurrentCulture));
                Assert.Equal(19, s.IndexOf(value, StringComparison.CurrentCultureIgnoreCase));

                value = "\u0131";
                Assert.Equal(10, s.IndexOf(value, StringComparison.CurrentCulture));
                Assert.Equal(10, s.IndexOf(value, StringComparison.CurrentCultureIgnoreCase));
            });
        }

        [Fact]
        public static void IndexOf_HungarianDoubleCompression()
        {
            string source = "dzsdzs";
            string target = "ddzs";
            Helpers.PerformActionWithCulture(new CultureInfo("hu-HU"), () =>
            {
            /* 
             There are differences between Windows and ICU regarding contractions.
             Windows has equal contraction collation weights, including case (target="Ddzs" same behavior as "ddzs").
             ICU has different contraction collation weights, depending on locale collation rules.
             If CurrentCultureIgnoreCase is specified, ICU will use 'secondary' collation rules
              which ignore the contraction collation weights (defined as 'tertiary' rules)
            */
                Assert.Equal(s_isWindows ? 0 : -1, source.IndexOf(target));
                Assert.Equal(s_isWindows ? 0 : -1, source.IndexOf(target, StringComparison.CurrentCulture));

                Assert.Equal(0, source.IndexOf(target, StringComparison.CurrentCultureIgnoreCase));
                Assert.Equal(-1, source.IndexOf(target, StringComparison.Ordinal));
                Assert.Equal(-1, source.IndexOf(target, StringComparison.OrdinalIgnoreCase));
            });
            Helpers.PerformActionWithCulture(CultureInfo.InvariantCulture, () =>
            {
                Assert.Equal(-1, source.IndexOf(target));
                Assert.Equal(-1, source.IndexOf(target, StringComparison.CurrentCulture));
                Assert.Equal(-1, source.IndexOf(target, StringComparison.CurrentCultureIgnoreCase));
            });
        }

        [Fact]
        public static void IndexOf_EquivalentDiacritics()
        {
            string s = "Exhibit a\u0300\u00C0";
            string value = "\u00C0";
            Helpers.PerformActionWithCulture(new CultureInfo("en-US"), () =>
            {
                Assert.Equal(10, s.IndexOf(value));
                Assert.Equal(10, s.IndexOf(value, StringComparison.CurrentCulture));
                Assert.Equal(8, s.IndexOf(value, StringComparison.CurrentCultureIgnoreCase));
                Assert.Equal(10, s.IndexOf(value, StringComparison.Ordinal));
                Assert.Equal(10, s.IndexOf(value, StringComparison.OrdinalIgnoreCase));
            });
            Helpers.PerformActionWithCulture(CultureInfo.InvariantCulture, () =>
            {
                Assert.Equal(10, s.IndexOf(value));
                Assert.Equal(10, s.IndexOf(value, StringComparison.CurrentCulture));
                Assert.Equal(8, s.IndexOf(value, StringComparison.CurrentCultureIgnoreCase));
            });

            value = "a\u0300"; // this diacritic combines with preceding character
            Helpers.PerformActionWithCulture(new CultureInfo("en-US"), () =>
            {
                Assert.Equal(8, s.IndexOf(value));
                Assert.Equal(8, s.IndexOf(value, StringComparison.CurrentCulture));
                Assert.Equal(8, s.IndexOf(value, StringComparison.CurrentCultureIgnoreCase));
                Assert.Equal(8, s.IndexOf(value, StringComparison.Ordinal));
                Assert.Equal(8, s.IndexOf(value, StringComparison.OrdinalIgnoreCase));
            });
            Helpers.PerformActionWithCulture(CultureInfo.InvariantCulture, () =>
            {
                Assert.Equal(8, s.IndexOf(value));
                Assert.Equal(8, s.IndexOf(value, StringComparison.CurrentCulture));
                Assert.Equal(8, s.IndexOf(value, StringComparison.CurrentCultureIgnoreCase));
            });
        }

        [Fact]
        public static void IndexOf_CyrillicE()
        {
            string s = "Foo\u0400Bar";
            string value = "\u0400";
            Helpers.PerformActionWithCulture(new CultureInfo("en-US"), () =>
            {
                Assert.Equal(3, s.IndexOf(value));
                Assert.Equal(3, s.IndexOf(value, StringComparison.CurrentCulture));
                Assert.Equal(3, s.IndexOf(value, StringComparison.CurrentCultureIgnoreCase));
                Assert.Equal(3, s.IndexOf(value, StringComparison.Ordinal));
                Assert.Equal(3, s.IndexOf(value, StringComparison.OrdinalIgnoreCase));
            });
            Helpers.PerformActionWithCulture(CultureInfo.InvariantCulture, () =>
            {
                Assert.Equal(3, s.IndexOf(value));
                Assert.Equal(3, s.IndexOf(value, StringComparison.CurrentCulture));
                Assert.Equal(3, s.IndexOf(value, StringComparison.CurrentCultureIgnoreCase));
            });

            value = "bar";
            Helpers.PerformActionWithCulture(new CultureInfo("en-US"), () =>
            {
                Assert.Equal(-1, s.IndexOf(value));
                Assert.Equal(-1, s.IndexOf(value, StringComparison.CurrentCulture));
                Assert.Equal(4, s.IndexOf(value, StringComparison.CurrentCultureIgnoreCase));
                Assert.Equal(-1, s.IndexOf(value, StringComparison.Ordinal));
                Assert.Equal(4, s.IndexOf(value, StringComparison.OrdinalIgnoreCase));
            });
            Helpers.PerformActionWithCulture(CultureInfo.InvariantCulture, () =>
            {
                Assert.Equal(-1, s.IndexOf(value));
                Assert.Equal(-1, s.IndexOf(value, StringComparison.CurrentCulture));
                Assert.Equal(4, s.IndexOf(value, StringComparison.CurrentCultureIgnoreCase));
            });
        }

        [Fact]
        public static void IndexOf_Invalid()
        {
            // Value is null
            Assert.Throws<ArgumentNullException>("value", () => "foo".IndexOf(null));
            Assert.Throws<ArgumentNullException>("value", () => "foo".IndexOf(null, 0));
            Assert.Throws<ArgumentNullException>("value", () => "foo".IndexOf(null, 0, 0));
            Assert.Throws<ArgumentNullException>("value", () => "foo".IndexOf(null, 0, StringComparison.CurrentCulture));
            Assert.Throws<ArgumentNullException>("value", () => "foo".IndexOf(null, 0, 0, StringComparison.CurrentCulture));

            // Start index < 0
            Assert.Throws<ArgumentOutOfRangeException>("startIndex", () => "foo".IndexOf("o", -1));
            Assert.Throws<ArgumentOutOfRangeException>("startIndex", () => "foo".IndexOf('o', -1));
            Assert.Throws<ArgumentOutOfRangeException>("startIndex", () => "foo".IndexOf("o", -1, 0));
            Assert.Throws<ArgumentOutOfRangeException>("startIndex", () => "foo".IndexOf('o', -1, 0));
            Assert.Throws<ArgumentOutOfRangeException>("startIndex", () => "foo".IndexOf("o", -1, StringComparison.CurrentCulture));
            Assert.Throws<ArgumentOutOfRangeException>("startIndex", () => "foo".IndexOf("o", -1, 0, StringComparison.CurrentCulture));

            // Start index > string.Length
            Assert.Throws<ArgumentOutOfRangeException>("startIndex", () => "foo".IndexOf("o", 4));
            Assert.Throws<ArgumentOutOfRangeException>("startIndex", () => "foo".IndexOf('o', 4));
            Assert.Throws<ArgumentOutOfRangeException>("startIndex", () => "foo".IndexOf("o", 4, 0));
            Assert.Throws<ArgumentOutOfRangeException>("startIndex", () => "foo".IndexOf('o', 4, 0));
            Assert.Throws<ArgumentOutOfRangeException>("startIndex", () => "foo".IndexOf("o", 4, 0, StringComparison.CurrentCulture));
            Assert.Throws<ArgumentOutOfRangeException>("startIndex", () => "foo".IndexOf("o", 4, 0, StringComparison.CurrentCulture));

            // Count < 0
            Assert.Throws<ArgumentOutOfRangeException>("count", () => "foo".IndexOf("o", 0, -1));
            Assert.Throws<ArgumentOutOfRangeException>("count", () => "foo".IndexOf('o', 0, -1));
            Assert.Throws<ArgumentOutOfRangeException>("count", () => "foo".IndexOf("o", 0, -1, StringComparison.CurrentCulture));

            // Count > string.Length
            Assert.Throws<ArgumentOutOfRangeException>("count", () => "foo".IndexOf("o", 0, 4));
            Assert.Throws<ArgumentOutOfRangeException>("count", () => "foo".IndexOf('o', 0, 4));
            Assert.Throws<ArgumentOutOfRangeException>("count", () => "foo".IndexOf("o", 0, 4, StringComparison.CurrentCulture));

            // Invalid comparison type
            Assert.Throws<ArgumentException>("comparisonType", () => "foo".IndexOf("o", StringComparison.CurrentCulture - 1));
            Assert.Throws<ArgumentException>("comparisonType", () => "foo".IndexOf("o", StringComparison.OrdinalIgnoreCase + 1));
            Assert.Throws<ArgumentException>("comparisonType", () => "foo".IndexOf("o", 0, StringComparison.CurrentCulture - 1));
            Assert.Throws<ArgumentException>("comparisonType", () => "foo".IndexOf("o", 0, StringComparison.OrdinalIgnoreCase + 1));
            Assert.Throws<ArgumentException>("comparisonType", () => "foo".IndexOf("o", 0, 0, StringComparison.CurrentCulture - 1));
            Assert.Throws<ArgumentException>("comparisonType", () => "foo".IndexOf("o", 0, 0, StringComparison.OrdinalIgnoreCase + 1));
        }

        [Theory]
        [InlineData("Hello", new char[] { 'd', 'o', 'l' }, 0, 5, 2)]
        [InlineData("Hello", new char[] { 'd', 'e', 'H' }, 0, 0, -1)]
        [InlineData("Hello", new char[] { 'd', 'e', 'f' }, 1, 3, 1)]
        [InlineData("Hello", new char[] { 'a', 'b', 'c' }, 2, 3, -1)]
        [InlineData("Hello", new char[0], 2, 3, -1)]
        [InlineData("H" + c_SoftHyphen + "ello", new char[] { 'a', '\u00AD', 'c' }, 0, 2, 1)]
        [InlineData("", new char[] { 'd', 'e', 'f' }, 0, 0, -1)]
        public static void IndexOfAny(string s, char[] anyOf, int startIndex, int count, int expected)
        {
            if (startIndex + count == s.Length)
            {
                if (startIndex == 0)
                {
                    Assert.Equal(expected, s.IndexOfAny(anyOf));
                }
                Assert.Equal(expected, s.IndexOfAny(anyOf, startIndex));
            }
            Assert.Equal(expected, s.IndexOfAny(anyOf, startIndex, count));
        }

        [Fact]
        public static void IndexOfAny_Invalid()
        {
            // AnyOf is null
            Assert.Throws<ArgumentNullException>("anyOf", () => "foo".IndexOfAny(null));
            Assert.Throws<ArgumentNullException>("anyOf", () => "foo".IndexOfAny(null, 0));
            Assert.Throws<ArgumentNullException>("anyOf", () => "foo".IndexOfAny(null, 0, 0));

            // Start index < 0
            Assert.Throws<ArgumentOutOfRangeException>("startIndex", () => "foo".IndexOfAny(new char[] { 'o' }, -1));
            Assert.Throws<ArgumentOutOfRangeException>("startIndex", () => "foo".IndexOfAny(new char[] { 'o' }, -1, 0));

            // Start index > string.Length
            Assert.Throws<ArgumentOutOfRangeException>("startIndex", () => "foo".IndexOfAny(new char[] { 'o' }, 4));
            Assert.Throws<ArgumentOutOfRangeException>("startIndex", () => "foo".IndexOfAny(new char[] { 'o' }, 4, 0));

            // Count < 0 or Count > string.Length
            Assert.Throws<ArgumentOutOfRangeException>("count", () => "foo".IndexOfAny(new char[] { 'o' }, 0, -1));
            Assert.Throws<ArgumentOutOfRangeException>("count", () => "foo".IndexOfAny(new char[] { 'o' }, 0, 4));

            // Start index + count > string.Length
            Assert.Throws<ArgumentOutOfRangeException>("count", () => "foo".IndexOfAny(new char[] { 'o' }, 3, 1));
            Assert.Throws<ArgumentOutOfRangeException>("count", () => "foo".IndexOfAny(new char[] { 'o' }, 2, 2));
        }

        [Theory]
        [InlineData("Hello", 0, "!$%", "!$%Hello")]
        [InlineData("Hello", 1, "!$%", "H!$%ello")]
        [InlineData("Hello", 2, "!$%", "He!$%llo")]
        [InlineData("Hello", 3, "!$%", "Hel!$%lo")]
        [InlineData("Hello", 4, "!$%", "Hell!$%o")]
        [InlineData("Hello", 5, "!$%", "Hello!$%")]
        [InlineData("Hello", 3, "", "Hello")]
        [InlineData("", 0, "", "")]
        public static void Insert(string s, int startIndex, string value, string expected)
        {
            Assert.Equal(expected, s.Insert(startIndex, value));
        }

        [Fact]
        public static void Insert_Invalid()
        {
            Assert.Throws<ArgumentNullException>("value", () => "Hello".Insert(0, null)); // Value is null

            Assert.Throws<ArgumentOutOfRangeException>("startIndex", () => "Hello".Insert(-1, "!")); // Start index < 0
            Assert.Throws<ArgumentOutOfRangeException>("startIndex", () => "Hello".Insert(6, "!")); // Start index > string.length
        }

        [Theory]
        [InlineData(null, true)]
        [InlineData("", true)]
        [InlineData("foo", false)]
        [InlineData("   ", false)]
        public static void IsNullOrEmpty(string value, bool expected)
        {
            Assert.Equal(expected, string.IsNullOrEmpty(value));
        }

        public static IEnumerable<object[]> IsNullOrWhitespace_TestData()
        {
            for (int i = 0; i < char.MaxValue; i++)
            {
                if (char.IsWhiteSpace((char)i))
                {
                    yield return new object[] { new string((char)i, 3), true };
                    yield return new object[] { new string((char)i, 3) + "x", false };
                }
            }

            yield return new object[] { null, true };
            yield return new object[] { "", true };
            yield return new object[] { "foo", false };
        }

        [Theory]
        [MemberData(nameof(IsNullOrWhitespace_TestData))]
        public static void IsNullOrWhitespace(string value, bool expected)
        {
            Assert.Equal(expected, string.IsNullOrWhiteSpace(value));
        }

        [Theory]
        [InlineData("$$", new string[] { }, 0, 0, "")]
        [InlineData("$$", new string[] { null }, 0, 1, "")]
        [InlineData("$$", new string[] { null, "Bar", null }, 0, 3, "$$Bar$$")]
        [InlineData("$$", new string[] { "", "", "" }, 0, 3, "$$$$")]
        [InlineData("", new string[] { "", "", "" }, 0, 3, "")]
        [InlineData(null, new string[] { "Foo", "Bar", "Baz" }, 0, 3, "FooBarBaz")]
        [InlineData("$$", new string[] { "Foo", "Bar", "Baz" }, 0, 3, "Foo$$Bar$$Baz")]
        [InlineData("$$", new string[] { "Foo", "Bar", "Baz" }, 3, 0, "")]
        [InlineData("$$", new string[] { "Foo", "Bar", "Baz" }, 1, 1, "Bar")]
        public static void Join_StringArray(string separator, string[] values, int startIndex, int count, string expected)
        {
            if (startIndex + count == values.Length && count != 0)
            {
                Assert.Equal(expected, string.Join(separator, values));

                var iEnumerableStringOptimized = new List<string>(values);
                Assert.Equal(expected, string.Join(separator, iEnumerableStringOptimized));
                Assert.Equal(expected, string.Join<string>(separator, iEnumerableStringOptimized)); // Call the generic IEnumerable<T>-based overload

                var iEnumerableStringNotOptimized = new Queue<string>(values);
                Assert.Equal(expected, string.Join(separator, iEnumerableStringNotOptimized));
                Assert.Equal(expected, string.Join<string>(separator, iEnumerableStringNotOptimized));

                var iEnumerableObject = new List<object>(values);
                Assert.Equal(expected, string.Join(separator, iEnumerableObject));

                // Bug/Documented behavior: Join(string, object[]) returns "" when the first item in the array is null
                if (values.Length == 0 || values[0] != null)
                {
                    var arrayOfObjects = (object[])values;
                    Assert.Equal(expected, string.Join(separator, arrayOfObjects));
                }
            }
            Assert.Equal(expected, string.Join(separator, values, startIndex, count));
        }

        [Fact]
        public static void Join_StringArray_Invalid()
        {
            // Values is null
            Assert.Throws<ArgumentNullException>("value", () => string.Join("$$", null));
            Assert.Throws<ArgumentNullException>("value", () => string.Join("$$", null, 0, 0));
            Assert.Throws<ArgumentNullException>("values", () => string.Join("|", (IEnumerable<string>)null));
            Assert.Throws<ArgumentNullException>("values", () => string.Join<string>("|", (IEnumerable<string>)null)); // Generic overload

            Assert.Throws<ArgumentOutOfRangeException>("startIndex", () => string.Join("$$", new string[] { "Foo" }, -1, 0)); // Start index < 0
            Assert.Throws<ArgumentOutOfRangeException>("count", () => string.Join("$$", new string[] { "Foo" }, 0, -1)); // Count < 0

            // Start index > separators.Length
            Assert.Throws<ArgumentOutOfRangeException>("startIndex", () => string.Join("$$", new string[] { "Foo" }, 2, 1));
            Assert.Throws<ArgumentOutOfRangeException>("startIndex", () => string.Join("$$", new string[] { "Foo" }, 0, 2));
        }

        public static IEnumerable<object[]> Join_ObjectArray_TestData()
        {
            yield return new object[] { "$$", new object[] { }, "" };
            yield return new object[] { "$$", new object[] { new ObjectWithNullToString() }, "" };
            yield return new object[] { "$$", new object[] { "Foo" }, "Foo" };
            yield return new object[] { "$$", new object[] { "Foo", "Bar", "Baz" }, "Foo$$Bar$$Baz" };
            yield return new object[] { null, new object[] { "Foo", "Bar", "Baz" }, "FooBarBaz" };
            yield return new object[] { "$$", new object[] { "Foo", null, "Baz" }, "Foo$$$$Baz" };

            // Join does nothing if array[0] is null
            yield return new object[] { "$$", new object[] { null, "Bar", "Baz" }, "" };

            // Join should ignore objects that have a null ToString() value
            yield return new object[] { "|", new object[] { new ObjectWithNullToString(), "Foo", new ObjectWithNullToString(), "Bar", new ObjectWithNullToString() }, "|Foo||Bar|" };
        }

        [Theory]
        [MemberData(nameof(Join_ObjectArray_TestData))]
        public static void Join_ObjectArray(string separator, object[] values, string expected)
        {
            Assert.Equal(expected, string.Join(separator, values));
            if (!(values.Length > 0 && values[0] == null))
            {
                Assert.Equal(expected, string.Join(separator, (IEnumerable<object>)values));
            }
        }

        [Fact]
        public static void Join_ObjectArray_Null_ThrowsArgumentNullException()
        {
            Assert.Throws<ArgumentNullException>("values", () => string.Join("$$", (object[])null));
            Assert.Throws<ArgumentNullException>("values", () => string.Join("--", (IEnumerable<object>)null));
        }

        [Theory]
        [InlineData("Hello", 'l', 4, 5, 3)]
        [InlineData("Hello", 'x', 4, 5, -1)]
        [InlineData("Hello", 'l', 3, 4, 3)]
        [InlineData("Hello", 'l', 1, 2, -1)]
        [InlineData("Hello", 'l', 0, 1, -1)]
        [InlineData("Hello", 'x', 3, 4, -1)]
        [InlineData("Hello", 'l', 3, 4, 3)]
        [InlineData("Hello", 'l', 1, 2, -1)]
        [InlineData("Hello", 'l', 1, 0, -1)]
        [InlineData("Hello", 'l', 4, 2, 3)]
        [InlineData("Hello", 'l', 4, 3, 3)]
        [InlineData("Hello", 'l', 0, 1, -1)]
        [InlineData("Hello", 'x', 3, 4, -1)]
        [InlineData("H" + c_SoftHyphen + "ello", 'H', 2, 3, 0)]
        public static void LastIndexOf_SingleLetter(string s, char value, int startIndex, int count, int expected)
        {
            if (count == s.Length)
            {
                if (startIndex == s.Length - 1)
                {
                    Assert.Equal(expected, s.LastIndexOf(value));
                    Assert.Equal(expected, s.LastIndexOf(value.ToString()));
                }
                Assert.Equal(expected, s.LastIndexOf(value, startIndex));
                Assert.Equal(expected, s.LastIndexOf(value.ToString(), startIndex));
            }
            Assert.Equal(expected, s.LastIndexOf(value, startIndex, count));
            Assert.Equal(expected, s.LastIndexOf(value.ToString(), startIndex, count));

            Assert.Equal(expected, s.LastIndexOf(value.ToString(), startIndex, count, StringComparison.CurrentCulture));
            Assert.Equal(expected, s.LastIndexOf(value.ToString(), startIndex, count, StringComparison.Ordinal));
            Assert.Equal(expected, s.LastIndexOf(value.ToString(), startIndex, count, StringComparison.OrdinalIgnoreCase));
        }

        [Theory]
        [ActiveIssue("dotnet/coreclr#2051", Xunit.PlatformID.AnyUnix)]
        [InlineData("He\0lo", "He\0lo", 0)]
        [InlineData("He\0lo", "He\0", 0)]
        [InlineData("He\0lo", "\0", 2)]
        [InlineData("He\0lo", "\0lo", 2)]
        [InlineData("He\0lo", "lo", 3)]
        [InlineData("Hello", "lo\0", -1)]
        [InlineData("Hello", "\0lo", -1)]
        [InlineData("Hello", "l\0o", -1)]
        public static void LastIndexOf_NullInStrings(string s, string value, int expected)
        {
            Assert.Equal(expected, s.LastIndexOf(value));
        }

        [Theory]
        [MemberData(nameof(AllSubstringsAndComparisons), new object[] { "abcde" })]
        public static void LastIndexOf_AllSubstrings(string s, string value, int startIndex, StringComparison comparisonType)
        {
            bool ignoringCase = comparisonType == StringComparison.OrdinalIgnoreCase || comparisonType == StringComparison.CurrentCultureIgnoreCase;

            // First find the substring.  We should be able to with all comparison types.
            Assert.Equal(startIndex, s.LastIndexOf(value, comparisonType)); // in the whole string
            Assert.Equal(startIndex, s.LastIndexOf(value, startIndex + value.Length - 1, comparisonType)); // starting at end of substring
            Assert.Equal(startIndex, s.LastIndexOf(value, startIndex + value.Length, comparisonType)); // starting just beyond end of substring
            if (startIndex + value.Length < s.Length)
            {
                Assert.Equal(startIndex, s.LastIndexOf(value, startIndex + value.Length + 1, comparisonType)); // starting a bit more beyond end of substring
            }
            if (startIndex + value.Length > 1)
            {
                Assert.Equal(-1, s.LastIndexOf(value, startIndex + value.Length - 2, comparisonType)); // starting before end of substring
            }

            // Shouldn't be able to find the substring if the count is less than substring's length
            Assert.Equal(-1, s.LastIndexOf(value, s.Length - 1, value.Length - 1, comparisonType));

            // Now double the source.  Make sure we find the second copy of the substring.
            int halfLen = s.Length;
            s += s;
            Assert.Equal(halfLen + startIndex, s.LastIndexOf(value, comparisonType));

            // Now change the case of a letter.
            s = s.ToUpperInvariant();
            Assert.Equal(ignoringCase ? halfLen + startIndex : -1, s.LastIndexOf(value, comparisonType));
        }

        [Fact]
        public static void LastIndexOf_Invalid()
        {
            string s = "foo";

            // Value is null
            Assert.Throws<ArgumentNullException>("value", () => s.LastIndexOf(null));
            Assert.Throws<ArgumentNullException>("value", () => s.LastIndexOf(null, StringComparison.CurrentCulture));
            Assert.Throws<ArgumentNullException>("value", () => s.LastIndexOf(null, 0));
            Assert.Throws<ArgumentNullException>("value", () => s.LastIndexOf(null, 0, 0));
            Assert.Throws<ArgumentNullException>("value", () => s.LastIndexOf(null, 0, 0, StringComparison.CurrentCulture));

            // Start index < 0
            Assert.Throws<ArgumentOutOfRangeException>("startIndex", () => s.LastIndexOf('a', -1));
            Assert.Throws<ArgumentOutOfRangeException>("startIndex", () => s.LastIndexOf('a', -1, 0));
            Assert.Throws<ArgumentOutOfRangeException>("startIndex", () => s.LastIndexOf("a", -1));
            Assert.Throws<ArgumentOutOfRangeException>("startIndex", () => s.LastIndexOf("a", -1, StringComparison.CurrentCulture));
            Assert.Throws<ArgumentOutOfRangeException>("startIndex", () => s.LastIndexOf("a", -1, 0));
            Assert.Throws<ArgumentOutOfRangeException>("startIndex", () => s.LastIndexOf("a", -1, 0, StringComparison.CurrentCulture));

            // Start index > string.Length
            Assert.Throws<ArgumentOutOfRangeException>("startIndex", () => s.LastIndexOf('a', s.Length + 1));
            Assert.Throws<ArgumentOutOfRangeException>("startIndex", () => s.LastIndexOf('a', s.Length + 1, 0));
            Assert.Throws<ArgumentOutOfRangeException>("startIndex", () => s.LastIndexOf("a", s.Length + 1));
            Assert.Throws<ArgumentOutOfRangeException>("startIndex", () => s.LastIndexOf("a", s.Length + 1, StringComparison.CurrentCulture));
            Assert.Throws<ArgumentOutOfRangeException>("startIndex", () => s.LastIndexOf("a", s.Length + 1, 0));
            Assert.Throws<ArgumentOutOfRangeException>("startIndex", () => s.LastIndexOf("a", s.Length + 1, 0, StringComparison.CurrentCulture));

            // Count < 0
            Assert.Throws<ArgumentOutOfRangeException>("count", () => s.LastIndexOf('a', 0, -1));
            Assert.Throws<ArgumentOutOfRangeException>("count", () => s.LastIndexOf("a", 0, -1));
            Assert.Throws<ArgumentOutOfRangeException>("count", () => s.LastIndexOf("a", 0, -1, StringComparison.CurrentCulture));

            // Start index - count + 1 < 0
            Assert.Throws<ArgumentOutOfRangeException>("count", () => s.LastIndexOf('a', 0, s.Length + 2));
            Assert.Throws<ArgumentOutOfRangeException>("count", () => s.LastIndexOf("a", 0, s.Length + 2));
            Assert.Throws<ArgumentOutOfRangeException>("count", () => s.LastIndexOf("a", 0, s.Length + 2, StringComparison.CurrentCulture));

            // Invalid comparison type
            Assert.Throws<ArgumentException>("comparisonType", () => s.LastIndexOf("a", StringComparison.CurrentCulture - 1));
            Assert.Throws<ArgumentException>("comparisonType", () => s.LastIndexOf("a", StringComparison.OrdinalIgnoreCase + 1));
            Assert.Throws<ArgumentException>("comparisonType", () => s.LastIndexOf("a", 0, StringComparison.CurrentCulture - 1));
            Assert.Throws<ArgumentException>("comparisonType", () => s.LastIndexOf("a", 0, StringComparison.OrdinalIgnoreCase + 1));
            Assert.Throws<ArgumentException>("comparisonType", () => s.LastIndexOf("a", 0, 0, StringComparison.CurrentCulture - 1));
            Assert.Throws<ArgumentException>("comparisonType", () => s.LastIndexOf("a", 0, 0, StringComparison.OrdinalIgnoreCase + 1));
        }

        [Fact]
        public static void LastIndexOf_TurkishI()
        {
            string s = "Turkish I \u0131s TROUBL\u0130NG!";
            Helpers.PerformActionWithCulture(new CultureInfo("tr-TR"), () =>
            {
                string value = "\u0130";
                Assert.Equal(19, s.LastIndexOf(value));
                Assert.Equal(19, s.LastIndexOf(value, StringComparison.CurrentCulture));
                Assert.Equal(19, s.LastIndexOf(value, StringComparison.CurrentCultureIgnoreCase));
                Assert.Equal(19, s.LastIndexOf(value, StringComparison.Ordinal));
                Assert.Equal(19, s.IndexOf(value, StringComparison.OrdinalIgnoreCase));

                value = "\u0131";
                Assert.Equal(10, s.LastIndexOf(value, StringComparison.CurrentCulture));
                Assert.Equal(10, s.LastIndexOf(value, StringComparison.CurrentCultureIgnoreCase));
                Assert.Equal(10, s.LastIndexOf(value, StringComparison.Ordinal));
                Assert.Equal(10, s.LastIndexOf(value, StringComparison.OrdinalIgnoreCase));
            });
            Helpers.PerformActionWithCulture(CultureInfo.InvariantCulture, () =>
            {
                string value = "\u0130";
                Assert.Equal(19, s.LastIndexOf(value));
                Assert.Equal(19, s.LastIndexOf(value, StringComparison.CurrentCulture));
                Assert.Equal(19, s.LastIndexOf(value, StringComparison.CurrentCultureIgnoreCase));

                value = "\u0131";
                Assert.Equal(10, s.LastIndexOf(value, StringComparison.CurrentCulture));
                Assert.Equal(10, s.LastIndexOf(value, StringComparison.CurrentCultureIgnoreCase));
            });
            Helpers.PerformActionWithCulture(new CultureInfo("en-US"), () =>
            {
                string value = "\u0130";
                Assert.Equal(19, s.LastIndexOf(value));
                Assert.Equal(19, s.LastIndexOf(value, StringComparison.CurrentCulture));
                Assert.Equal(19, s.LastIndexOf(value, StringComparison.CurrentCultureIgnoreCase));

                value = "\u0131";
                Assert.Equal(10, s.LastIndexOf(value, StringComparison.CurrentCulture));
                Assert.Equal(10, s.LastIndexOf(value, StringComparison.CurrentCultureIgnoreCase));
            });
        }

        [Theory]
        [InlineData("foo", 2)]
        [InlineData("hello", 4)]
        [InlineData("", 0)]
        public static void LastIndexOf_EmptyString(string s, int expected)
        {
            Assert.Equal(expected, s.LastIndexOf("", StringComparison.OrdinalIgnoreCase));
        }

        [Theory]
        [InlineData("Hello", new char[] { 'd', 'e', 'l' }, 4, 5, 3)]
        [InlineData("Hello", new char[] { 'd', 'e', 'l' }, 4, 0, -1)]
        [InlineData("Hello", new char[] { 'd', 'e', 'f' }, 2, 3, 1)]
        [InlineData("Hello", new char[] { 'a', 'b', 'c' }, 2, 3, -1)]
        [InlineData("Hello", new char[0], 2, 3, -1)]
        [InlineData("H" + c_SoftHyphen + "ello", new char[] { 'a', '\u00AD', 'c' }, 2, 3, 1)]
        [InlineData("", new char[] { 'd', 'e', 'f' }, -1, -1, -1)]
        public static void LastIndexOfAny(string s, char[] anyOf, int startIndex, int count, int expected)
        {
            if (count == startIndex + 1)
            {
                if (startIndex == s.Length - 1)
                {
                    Assert.Equal(expected, s.LastIndexOfAny(anyOf));
                }
                Assert.Equal(expected, s.LastIndexOfAny(anyOf, startIndex));
            }
            Assert.Equal(expected, s.LastIndexOfAny(anyOf, startIndex, count));
        }

        [Fact]
        public static void LastIndexOfAny_Invalid()
        {
            // AnyOf is null
            Assert.Throws<ArgumentNullException>(() => "foo".LastIndexOfAny(null));
            Assert.Throws<ArgumentNullException>(() => "foo".LastIndexOfAny(null, 0));
            Assert.Throws<ArgumentNullException>(() => "foo".LastIndexOfAny(null, 0, 0));

            // Start index < 0
            Assert.Throws<ArgumentOutOfRangeException>("startIndex", () => "foo".LastIndexOfAny(new char[] { 'o' }, -1));
            Assert.Throws<ArgumentOutOfRangeException>("startIndex", () => "foo".LastIndexOfAny(new char[] { 'o' }, -1, 0));

            // Start index > string.Length
            Assert.Throws<ArgumentOutOfRangeException>("startIndex", () => "foo".LastIndexOfAny(new char[] { 'o' }, 4));
            Assert.Throws<ArgumentOutOfRangeException>("startIndex", () => "foo".LastIndexOfAny(new char[] { 'o' }, 4, 0));

            // Count < 0 or count > string.Length
            Assert.Throws<ArgumentOutOfRangeException>("count", () => "foo".LastIndexOfAny(new char[] { 'o' }, 0, -1));
            Assert.Throws<ArgumentOutOfRangeException>("count", () => "foo".LastIndexOfAny(new char[] { 'o' }, 0, 4));

            // Start index + count > string.Length
            Assert.Throws<ArgumentOutOfRangeException>("startIndex", () => "foo".LastIndexOfAny(new char[] { 'o' }, 3, 1));
        }

        [Theory]
        [InlineData("Hello", 5, ' ', "Hello")]
        [InlineData("Hello", 7, ' ', "  Hello")]
        [InlineData("Hello", 7, '.', "..Hello")]
        [InlineData("", 0, '.', "")]
        public static void PadLeft(string s, int totalWidth, char paddingChar, string expected)
        {
            if (paddingChar == ' ')
            {
                Assert.Equal(expected, s.PadLeft(totalWidth));
            }
            Assert.Equal(expected, s.PadLeft(totalWidth, paddingChar));
        }

        [Fact]
        public static void PadLeft_NegativeTotalWidth_ThrowsArgumentOutOfRangeException()
        {
            Assert.Throws<ArgumentOutOfRangeException>("totalWidth", () => "".PadLeft(-1, '.'));
        }

        [Theory]
        [InlineData("Hello", 5, ' ', "Hello")]
        [InlineData("Hello", 7, ' ', "Hello  ")]
        [InlineData("Hello", 7, '.', "Hello..")]
        [InlineData("", 0, '.', "")]
        public static void PadRight(string s, int totalWidth, char paddingChar, string expected)
        {
            if (paddingChar == ' ')
            {
                Assert.Equal(expected, s.PadRight(totalWidth));
            }
            Assert.Equal(expected, s.PadRight(totalWidth, paddingChar));
        }

        [Fact]
        public static void PadRight_NegativeTotalWidth_ThrowsArgumentOutOfRangeException()
        {
            Assert.Throws<ArgumentOutOfRangeException>("totalWidth", () => "".PadRight(-1, '.'));
        }

        [Theory]
        [InlineData("Hello", 2, 3, "He")]
        [InlineData("Hello", 1, 2, "Hlo")]
        [InlineData("Hello", 0, 5, "")]
        [InlineData("Hello", 5, 0, "Hello")]
        [InlineData("Hello", 0, 0, "Hello")]
        [InlineData("", 0, 0, "")]
        public static void Remove(string s, int startIndex, int count, string expected)
        {
            if (startIndex + count == s.Length && count != 0)
            {
                Assert.Equal(expected, s.Remove(startIndex));
            }
            Assert.Equal(expected, s.Remove(startIndex, count));
        }

        [Fact]
        public static void Remove_Invalid()
        {
            string s = "Hello";

            // Start index < 0
            Assert.Throws<ArgumentOutOfRangeException>("startIndex", () => s.Remove(-1));
            Assert.Throws<ArgumentOutOfRangeException>("startIndex", () => s.Remove(-1, 0));

            // Start index >= string.Length
            Assert.Throws<ArgumentOutOfRangeException>("startIndex", () => s.Remove(s.Length));

            // Count < 0
            Assert.Throws<ArgumentOutOfRangeException>("count", () => s.Remove(0, -1));

            // Start index + count > string.Length
            Assert.Throws<ArgumentOutOfRangeException>("count", () => s.Remove(0, s.Length + 1));
            Assert.Throws<ArgumentOutOfRangeException>("count", () => s.Remove(s.Length + 1, 0));
            Assert.Throws<ArgumentOutOfRangeException>("count", () => s.Remove(s.Length, 1));
        }

        [Theory]
        [InlineData("Hello", 'l', '!', "He!!o")]
        [InlineData("Hello", 'a', 'b', "Hello")]
        public static void Replace_Char_Char(string s, char oldChar, char newChar, string expected)
        {
            Assert.Equal(expected, s.Replace(oldChar, newChar));
        }

        [Theory]
        [InlineData("XYZ", '1', '2')]
        [InlineData("", '1', '2')]
        public static void Replace_Char_Char_DoesntAllocateIfNothingIsReplaced(string s, char oldChar, char newChar)
        {
            Assert.Same(s, s.Replace(oldChar, newChar));
        }

        [Theory]
        [InlineData("", "1", "2", "")]
        [InlineData("Hello", "ll", "!!!!", "He!!!!o")]
        [InlineData("Hello", "l", "", "Heo")]
        [InlineData("Hello", "l", null, "Heo")]
        [InlineData("11111", "1", "23", "2323232323")]
        [InlineData("111111", "111", "23", "2323")]
        [InlineData("1111111", "111", "23", "23231")]
        [InlineData("11111111", "111", "23", "232311")]
        [InlineData("111111111", "111", "23", "232323")]
        [InlineData("A1B1C1D1E1F", "1", "23", "A23B23C23D23E23F")]
        [InlineData("abcdefghijkl", "cdef", "12345", "ab12345ghijkl")]
        [InlineData("Aa1Bbb1Cccc1Ddddd1Eeeeee1Fffffff", "1", "23", "Aa23Bbb23Cccc23Ddddd23Eeeeee23Fffffff")]
        [InlineData("11111111111111111111111", "1", "11", "1111111111111111111111111111111111111111111111")] //  Checks if we handle the max # of matches
        [InlineData("11111111111111111111111", "1", "", "")] // Checks if we handle the max # of matches
        public static void Replace_String_String(string s, string oldValue, string newValue, string expected)
        {
            Assert.Equal(expected, s.Replace(oldValue, newValue));
        }

        [Theory]
        [InlineData("XYZ", "1", "2")]
        [InlineData("", "1", "2")]
        public static void Replace_String_String_DoesntAllocateIfNothingIsReplaced(string s, string oldValue, string newValue)
        {
            Assert.Same(s, s.Replace(oldValue, newValue));
        }

        [Fact]
        public static void Replace_String_StringInvalid()
        {
            Assert.Throws<ArgumentNullException>("oldValue", () => "Hello".Replace(null, "")); // Old value is null
            Assert.Throws<ArgumentException>("oldValue", () => "Hello".Replace("", "l")); // Old value is empty
        }

        [Theory]
        // CurrentCulture
        [InlineData("Hello", "Hel", StringComparison.CurrentCulture, true)]
        [InlineData("Hello", "Hello", StringComparison.CurrentCulture, true)]
        [InlineData("Hello", "", StringComparison.CurrentCulture, true)]
        [InlineData("Hello", "HELLO", StringComparison.CurrentCulture, false)]
        [InlineData("Hello", "Abc", StringComparison.CurrentCulture, false)]
        [InlineData("Hello", c_SoftHyphen + "Hel", StringComparison.CurrentCulture, true)]
        [InlineData("", "", StringComparison.CurrentCulture, true)]
        [InlineData("", "hello", StringComparison.CurrentCulture, false)]
        // CurrentCultureIgnoreCase
        [InlineData("Hello", "Hel", StringComparison.CurrentCultureIgnoreCase, true)]
        [InlineData("Hello", "Hello", StringComparison.CurrentCultureIgnoreCase, true)]
        [InlineData("Hello", "", StringComparison.CurrentCultureIgnoreCase, true)]
        [InlineData("Hello", "HEL", StringComparison.CurrentCultureIgnoreCase, true)]
        [InlineData("Hello", "Abc", StringComparison.CurrentCultureIgnoreCase, false)]
        [InlineData("Hello", c_SoftHyphen + "Hel", StringComparison.CurrentCultureIgnoreCase, true)]
        [InlineData("", "", StringComparison.CurrentCultureIgnoreCase, true)]
        [InlineData("", "hello", StringComparison.CurrentCultureIgnoreCase, false)]
        // InvariantCulture (not exposed as enum case, but is valid)
        [InlineData("Hello", "Hel", (StringComparison)2, true)]
        [InlineData("Hello", "Hello", (StringComparison)2, true)]
        [InlineData("Hello", "", (StringComparison)2, true)]
        [InlineData("Hello", "HELLO", (StringComparison)2, false)]
        [InlineData("Hello", "Abc", (StringComparison)2, false)]
        [InlineData("Hello", c_SoftHyphen + "Hel", (StringComparison)2, true)]
        [InlineData("", "", (StringComparison)2, true)]
        [InlineData("", "hello", (StringComparison)2, false)]
        // InvariantCultureIgnoreCase (not exposed as enum case, but is valid)
        [InlineData("Hello", "Hel", (StringComparison)3, true)]
        [InlineData("Hello", "Hello", (StringComparison)3, true)]
        [InlineData("Hello", "", (StringComparison)3, true)]
        [InlineData("Hello", "HEL", (StringComparison)3, true)]
        [InlineData("Hello", "Abc", (StringComparison)3, false)]
        [InlineData("Hello", c_SoftHyphen + "Hel", (StringComparison)3, true)]
        [InlineData("", "", (StringComparison)3, true)]
        [InlineData("", "hello", (StringComparison)3, false)]
        // Ordinal
        [InlineData("Hello", "H", StringComparison.Ordinal, true)]
        [InlineData("Hello", "Hel", StringComparison.Ordinal, true)]
        [InlineData("Hello", "Hello", StringComparison.Ordinal, true)]
        [InlineData("Hello", "Hello Larger", StringComparison.Ordinal, false)]
        [InlineData("Hello", "", StringComparison.Ordinal, true)]
        [InlineData("Hello", "HEL", StringComparison.Ordinal, false)]
        [InlineData("Hello", "Abc", StringComparison.Ordinal, false)]
        [InlineData("Hello", c_SoftHyphen + "Hel", StringComparison.Ordinal, false)]
        [InlineData("", "", StringComparison.Ordinal, true)]
        [InlineData("", "hello", StringComparison.Ordinal, false)]
        [InlineData("abcdefghijklmnopqrstuvwxyz", "abcdefghijklmnopqrstuvwxyz", StringComparison.Ordinal, true)]
        [InlineData("abcdefghijklmnopqrstuvwxyz", "abcdefghijklmnopqrstuvwx", StringComparison.Ordinal, true)]
        [InlineData("abcdefghijklmnopqrstuvwxyz", "abcdefghijklm", StringComparison.Ordinal, true)]
        [InlineData("abcdefghijklmnopqrstuvwxyz", "ab_defghijklmnopqrstu", StringComparison.Ordinal, false)]
        [InlineData("abcdefghijklmnopqrstuvwxyz", "abcdef_hijklmn", StringComparison.Ordinal, false)]
        [InlineData("abcdefghijklmnopqrstuvwxyz", "abcdefghij_lmn", StringComparison.Ordinal, false)]
        [InlineData("abcdefghijklmnopqrstuvwxyz", "a", StringComparison.Ordinal, true)]
        [InlineData("abcdefghijklmnopqrstuvwxyz", "abcdefghijklmnopqrstuvwxyza", StringComparison.Ordinal, false)]
        // OrdinalIgnoreCase
        [InlineData("Hello", "Hel", StringComparison.OrdinalIgnoreCase, true)]
        [InlineData("Hello", "Hello", StringComparison.OrdinalIgnoreCase, true)]
        [InlineData("Hello", "Hello Larger", StringComparison.OrdinalIgnoreCase, false)]
        [InlineData("Hello", "", StringComparison.OrdinalIgnoreCase, true)]
        [InlineData("Hello", "HEL", StringComparison.OrdinalIgnoreCase, true)]
        [InlineData("Hello", "Abc", StringComparison.OrdinalIgnoreCase, false)]
        [InlineData("Hello", c_SoftHyphen + "Hel", StringComparison.OrdinalIgnoreCase, false)]
        [InlineData("", "", StringComparison.OrdinalIgnoreCase, true)]
        [InlineData("", "hello", StringComparison.OrdinalIgnoreCase, false)]
        public static void StartsWith(string s, string value, StringComparison comparisonType, bool expected)
        {
            if (comparisonType == StringComparison.CurrentCulture)
            {
                Assert.Equal(expected, s.StartsWith(value));
            }
            Assert.Equal(expected, s.StartsWith(value, comparisonType));
        }

        [Theory]
        [ActiveIssue("dotnet/coreclr#2051", Xunit.PlatformID.AnyUnix)]
        [InlineData(StringComparison.CurrentCulture)]
        [InlineData(StringComparison.CurrentCultureIgnoreCase)]
        [InlineData(StringComparison.Ordinal)]
        [InlineData(StringComparison.OrdinalIgnoreCase)]
        public static void StartsWith_NullInStrings(StringComparison comparison)
        {
            Assert.False("\0test".StartsWith("test", comparison));
            Assert.False("te\0st".StartsWith("test", comparison));
            Assert.True("te\0st".StartsWith("te\0s", comparison));
            Assert.True("test\0".StartsWith("test", comparison));
            Assert.False("test".StartsWith("te\0", comparison));
        }

        [Fact]
        public static void StartsWith_Invalid()
        {
            string s = "Hello";

            // Value is null
            Assert.Throws<ArgumentNullException>("value", () => s.StartsWith(null));
            Assert.Throws<ArgumentNullException>("value", () => s.StartsWith(null, StringComparison.CurrentCultureIgnoreCase));

            Assert.Throws<ArgumentNullException>("value", () => s.StartsWith(null, StringComparison.Ordinal));
            Assert.Throws<ArgumentNullException>("value", () => s.StartsWith(null, StringComparison.OrdinalIgnoreCase));

            // Invalid comparison type
            Assert.Throws<ArgumentException>("comparisonType", () => s.StartsWith("H", StringComparison.CurrentCulture - 1));
            Assert.Throws<ArgumentException>("comparisonType", () => s.StartsWith("H", StringComparison.OrdinalIgnoreCase + 1));
        }

        [Theory]
        [InlineData("Hello", 0, 5, "Hello")]
        [InlineData("Hello", 0, 3, "Hel")]
        [InlineData("Hello", 2, 3, "llo")]
        [InlineData("Hello", 5, 0, "")]
        [InlineData("", 0, 0, "")]
        public static void Substring(string s, int startIndex, int length, string expected)
        {
            if (startIndex + length == s.Length)
            {
                Assert.Equal(expected, s.Substring(startIndex));
            }
            Assert.Equal(expected, s.Substring(startIndex, length));
        }

        [Fact]
        public static void Substring_Invalid()
        {
            // Start index < 0
            Assert.Throws<ArgumentOutOfRangeException>("startIndex", () => "foo".Substring(-1));
            Assert.Throws<ArgumentOutOfRangeException>("startIndex", () => "foo".Substring(-1, 0));

            // Start index > string.Length
            Assert.Throws<ArgumentOutOfRangeException>("startIndex", () => "foo".Substring(4));
            Assert.Throws<ArgumentOutOfRangeException>("startIndex", () => "foo".Substring(4, 0));

            // Length < 0 or length > string.Length
            Assert.Throws<ArgumentOutOfRangeException>("length", () => "foo".Substring(0, -1));
            Assert.Throws<ArgumentOutOfRangeException>("length", () => "foo".Substring(0, 4));

            // Start index + length > string.Length
            Assert.Throws<ArgumentOutOfRangeException>("length", () => "foo".Substring(3, 2));
            Assert.Throws<ArgumentOutOfRangeException>("length", () => "foo".Substring(2, 2));
        }

        [Theory]
        [InlineData("Hello", 0, 5, new char[] { 'H', 'e', 'l', 'l', 'o' })]
        [InlineData("Hello", 2, 3, new char[] { 'l', 'l', 'o' })]
        [InlineData("Hello", 5, 0, new char[0])]
        [InlineData("", 0, 0, new char[0])]
        public static void ToCharArray(string s, int startIndex, int length, char[] expected)
        {
            if (startIndex == 0 && length == s.Length)
            {
                Assert.Equal(expected, s.ToCharArray());
            }
            Assert.Equal(expected, s.ToCharArray(startIndex, length));
        }

        [Fact]
        public static void ToCharArray_Invalid()
        {
            // StartIndex < 0 or startIndex > string.Length
            Assert.Throws<ArgumentOutOfRangeException>("startIndex", () => "foo".ToCharArray(-1, 0));
            Assert.Throws<ArgumentOutOfRangeException>("startIndex", () => "foo".ToCharArray(4, 0)); // Start index > string.Length

            // Length < 0 or length > string.Length
            Assert.Throws<ArgumentOutOfRangeException>("length", () => "foo".ToCharArray(0, -1));
            Assert.Throws<ArgumentOutOfRangeException>("startIndex", () => "foo".ToCharArray(0, 4));

            // StartIndex + length > string.Length
            Assert.Throws<ArgumentOutOfRangeException>("startIndex", () => "foo".ToCharArray(3, 1));
            Assert.Throws<ArgumentOutOfRangeException>("startIndex", () => "foo".ToCharArray(2, 2));
        }

        [Theory]
        [InlineData("HELLO", "hello")]
        [InlineData("hello", "hello")]
        [InlineData("", "")]
        public static void ToLower(string s, string expected)
        {
            Assert.Equal(expected, s.ToLower());
        }

        [Fact]
        public static void ToLower_TurkishI()
        {
            Helpers.PerformActionWithCulture(new CultureInfo("tr-TR"), () =>
            {
                Assert.True("H\u0049 World".ToLower().Equals("h\u0131 world", StringComparison.Ordinal));
                Assert.True("H\u0130 World".ToLower().Equals("h\u0069 world", StringComparison.Ordinal));
                Assert.True("H\u0131 World".ToLower().Equals("h\u0131 world", StringComparison.Ordinal));
            });

            Helpers.PerformActionWithCulture(new CultureInfo("en-US"), () =>
            {
                Assert.True("H\u0049 World".ToLower().Equals("h\u0069 world", StringComparison.Ordinal));
                Assert.True("H\u0130 World".ToLower().Equals("h\u0069 world", StringComparison.Ordinal));
                Assert.True("H\u0131 World".ToLower().Equals("h\u0131 world", StringComparison.Ordinal));
            });

            Helpers.PerformActionWithCulture(CultureInfo.InvariantCulture, () =>
            {
                Assert.True("H\u0049 World".ToLower().Equals("h\u0069 world", StringComparison.Ordinal));
                Assert.True("H\u0130 World".ToLower().Equals("h\u0130 world", StringComparison.Ordinal));
                Assert.True("H\u0131 World".ToLower().Equals("h\u0131 world", StringComparison.Ordinal));
            });
        }

        [Theory]
        [InlineData("HELLO", "hello")]
        [InlineData("hello", "hello")]
        [InlineData("", "")]
        public static void ToLowerInvariant(string s, string expected)
        {
            Assert.Equal(expected, s.ToLowerInvariant());
        }

        [Theory]
        [InlineData("")]
        [InlineData("hello")]
        public static void ToString(string s)
        {
            Assert.Same(s, s.ToString());
        }

        [Theory]
        [InlineData("hello", "HELLO")]
        [InlineData("HELLO", "HELLO")]
        [InlineData("", "")]
        public static void ToUpper(string s, string expected)
        {
            Assert.Equal(expected, s.ToUpper());
        }

        [Fact]
        public static void ToUpper_TurkishI()
        {
            Helpers.PerformActionWithCulture(new CultureInfo("tr-TR"), () =>
            {
                Assert.True("H\u0069 World".ToUpper().Equals("H\u0130 WORLD", StringComparison.Ordinal));
                Assert.True("H\u0130 World".ToUpper().Equals("H\u0130 WORLD", StringComparison.Ordinal));
                Assert.True("H\u0131 World".ToUpper().Equals("H\u0049 WORLD", StringComparison.Ordinal));
            });

            Helpers.PerformActionWithCulture(new CultureInfo("en-US"), () =>
            {
                Assert.True("H\u0069 World".ToUpper().Equals("H\u0049 WORLD", StringComparison.Ordinal));
                Assert.True("H\u0130 World".ToUpper().Equals("H\u0130 WORLD", StringComparison.Ordinal));
                Assert.True("H\u0131 World".ToUpper().Equals("H\u0049 WORLD", StringComparison.Ordinal));
            });

            Helpers.PerformActionWithCulture(CultureInfo.InvariantCulture, () =>
            {
                Assert.True("H\u0069 World".ToUpper().Equals("H\u0049 WORLD", StringComparison.Ordinal));
                Assert.True("H\u0130 World".ToUpper().Equals("H\u0130 WORLD", StringComparison.Ordinal));
                Assert.True("H\u0131 World".ToUpper().Equals("H\u0131 WORLD", StringComparison.Ordinal));
            });
        }

        [Theory]
        [InlineData("hello", "HELLO")]
        [InlineData("HELLO", "HELLO")]
        [InlineData("", "")]
        public static void ToUpperInvariant(string s, string expected)
        {
            Assert.Equal(expected, s.ToUpperInvariant());
        }

        [Fact]
        public static void ToLowerToUpperInvariant_ASCII()
        {
            var asciiChars = new char[128];
            var asciiCharsUpper = new char[128];
            var asciiCharsLower = new char[128];

            for (int i = 0; i < asciiChars.Length; i++)
            {
                char c = (char)i;
                asciiChars[i] = c;

                // Purposefully avoiding char.ToUpper/ToLower here so as not  to use the same thing we're testing.
                asciiCharsLower[i] = (c >= 'A' && c <= 'Z') ? (char)(c - 'A' + 'a') : c;
                asciiCharsUpper[i] = (c >= 'a' && c <= 'z') ? (char)(c - 'a' + 'A') : c;
            }

            var ascii = new string(asciiChars);
            var asciiLower = new string(asciiCharsLower);
            var asciiUpper = new string(asciiCharsUpper);

            Assert.Equal(asciiLower, ascii.ToLowerInvariant());
            Assert.Equal(asciiUpper, ascii.ToUpperInvariant());
        }

        [Theory]
        [InlineData("  Hello  ", new char[] { ' ' }, "Hello")]
        [InlineData(".  Hello  ..", new char[] { '.' }, "  Hello  ")]
        [InlineData(".  Hello  ..", new char[] { '.', ' ' }, "Hello")]
        [InlineData("123abcHello123abc", new char[] { '1', '2', '3', 'a', 'b', 'c' }, "Hello")]
        [InlineData("  Hello  ", null, "Hello")]
        [InlineData("  Hello  ", new char[0], "Hello")]
        [InlineData("      \t      ", null, "")]
        [InlineData("", null, "")]
        public static void Trim(string s, char[] trimChars, string expected)
        {
            if (trimChars == null || trimChars.Length == 0 || (trimChars.Length == 1 && trimChars[0] == ' '))
            {
                Assert.Equal(expected, s.Trim());
            }
            Assert.Equal(expected, s.Trim(trimChars));
        }

        [Theory]
        [InlineData("  Hello  ", new char[] { ' ' }, "  Hello")]
        [InlineData(".  Hello  ..", new char[] { '.' }, ".  Hello  ")]
        [InlineData(".  Hello  ..", new char[] { '.', ' ' }, ".  Hello")]
        [InlineData("123abcHello123abc", new char[] { '1', '2', '3', 'a', 'b', 'c' }, "123abcHello")]
        [InlineData("  Hello  ", null, "  Hello")]
        [InlineData("  Hello  ", new char[0], "  Hello")]
        [InlineData("      \t      ", null, "")]
        [InlineData("", null, "")]
        public static void TrimEnd(string s, char[] trimChars, string expected)
        {
            if (trimChars == null || trimChars.Length == 0 || (trimChars.Length == 1 && trimChars[0] == ' '))
            {
                Assert.Equal(expected, s.TrimEnd());
            }
            Assert.Equal(expected, s.TrimEnd(trimChars));
        }

        [Theory]
        [InlineData("  Hello  ", new char[] { ' ' }, "Hello  ")]
        [InlineData(".  Hello  ..", new char[] { '.' }, "  Hello  ..")]
        [InlineData(".  Hello  ..", new char[] { '.', ' ' }, "Hello  ..")]
        [InlineData("123abcHello123abc", new char[] { '1', '2', '3', 'a', 'b', 'c' }, "Hello123abc")]
        [InlineData("  Hello  ", null, "Hello  ")]
        [InlineData("  Hello  ", new char[0], "Hello  ")]
        [InlineData("      \t      ", null, "")]
        [InlineData("", null, "")]
        public static void TrimStart(string s, char[] trimChars, string expected)
        {
            if (trimChars == null || trimChars.Length == 0 || (trimChars.Length == 1 && trimChars[0] == ' '))
            {
                Assert.Equal(expected, s.TrimStart());
            }
            Assert.Equal(expected, s.TrimStart(trimChars));
        }

        [Fact]
        public static void EqualityOperators()
        {
            var s1 = new string(new char[] { 'a' });
            var s1a = new string(new char[] { 'a' });
            var s2 = new string(new char[] { 'b' });

            Assert.True(s1 == s1a);
            Assert.False(s1 != s1a);

            Assert.False(s1 == s2);
            Assert.True(s1 != s2);
        }

        public static IEnumerable<object[]> AllSubstringsAndComparisons(string source)
        {
            var comparisons = new StringComparison[]
            {
            StringComparison.CurrentCulture,
            StringComparison.CurrentCultureIgnoreCase,
            StringComparison.Ordinal,
            StringComparison.OrdinalIgnoreCase
            };

            foreach (StringComparison comparison in comparisons)
            {
                for (int i = 0; i <= source.Length; i++)
                {
                    for (int subLen = source.Length - i; subLen > 0; subLen--)
                    {
                        yield return new object[] { source, source.Substring(i, subLen), i, comparison };
                    }
                }
            }
        }

        private class ObjectWithNullToString
        {
            public override string ToString() => null;
        }

        private class TestFormatter : IFormatProvider, ICustomFormatter
        {
            public object GetFormat(Type formatType)
            {
                return formatType == typeof(ICustomFormatter) ? this : null;
            }

            public string Format(string format, object arg, IFormatProvider formatProvider)
            {
                return "Test: " + format + ": " + arg;
            }
        }
    }
}<|MERGE_RESOLUTION|>--- conflicted
+++ resolved
@@ -703,8 +703,6 @@
 
             // Length < 0
             Assert.Throws<ArgumentOutOfRangeException>("length", () => string.CompareOrdinal("a", 0, "bb", 0, -1));
-<<<<<<< HEAD
-=======
 
             // We must validate arguments before any short-circuiting is done (besides for nulls)
             Assert.Throws<ArgumentOutOfRangeException>("length", () => string.CompareOrdinal("foo", -1, "foo", -1, -1)); // length should be validated first
@@ -713,7 +711,6 @@
             Assert.Throws<ArgumentOutOfRangeException>("indexA", () => string.CompareOrdinal("foo", 4, "foo", 4, 0)); // indexA > strA.Length first
             Assert.Throws<ArgumentOutOfRangeException>("indexB", () => string.CompareOrdinal("foo", 3, "foo", 4, 0)); // then indexB > strB.Length
             Assert.Throws<ArgumentOutOfRangeException>("length", () => string.CompareOrdinal("foo", 0, "foo", 0, -1)); // early return should not kick in if length is invalid
->>>>>>> 99e885b0
         }
 
         [Theory]
