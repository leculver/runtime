--- conflicted
+++ resolved
@@ -42,11 +42,7 @@
 
         private static bool IsMainWindow(IntPtr handle)
         {
-<<<<<<< HEAD
-            return (Interop.User32.GetWindow(handle, GW_OWNER) == IntPtr.Zero) && (Interop.User32.IsWindowVisible(handle) != 0);
-=======
             return (Interop.User32.GetWindow(handle, GW_OWNER) == IntPtr.Zero) && Interop.User32.IsWindowVisible(handle) != Interop.BOOL.FALSE;
->>>>>>> cff5854f
         }
 
         [UnmanagedCallersOnly]
